--- conflicted
+++ resolved
@@ -8,13 +8,9 @@
   supportedFileType: string; // papermark types: "pdf", "sheet", "docs", "slides", "map", "zip"
   fileSize: number | undefined; // file size in bytes
   numPages?: number;
-<<<<<<< HEAD
   googleDriveFileId?: string;
-}
-=======
   enableExcelAdvancedMode?: boolean;
 };
->>>>>>> bc566332
 
 export const createDocument = async ({
   documentData,
