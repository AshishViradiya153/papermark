import Link from "next/link";
import { useRouter } from "next/router";

import { Dispatch, SetStateAction, useEffect, useState } from "react";

import { useTeam } from "@/context/team-context";
import { PlanEnum } from "@/ee/stripe/constants";
import { LinkAudienceType, LinkPreset, LinkType } from "@prisma/client";
import { RefreshCwIcon } from "lucide-react";
import { toast } from "sonner";
import { mutate } from "swr";
import useSWR from "swr";

import { useAnalytics } from "@/lib/analytics";
import { usePlan } from "@/lib/swr/use-billing";
import useDataroomGroups from "@/lib/swr/use-dataroom-groups";
import { useDomains } from "@/lib/swr/use-domains";
import useLimits from "@/lib/swr/use-limits";
import { LinkWithViews, WatermarkConfig } from "@/lib/types";
import { convertDataUrlToFile, fetcher, uploadImage } from "@/lib/utils";

import { UpgradePlanModal } from "@/components/billing/upgrade-plan-modal";
import { Button } from "@/components/ui/button";
import { Input } from "@/components/ui/input";
import { Label } from "@/components/ui/label";
import { ScrollArea } from "@/components/ui/scroll-area";
import {
  Select,
  SelectContent,
  SelectItem,
  SelectTrigger,
  SelectValue,
} from "@/components/ui/select";
import { Separator } from "@/components/ui/separator";
import {
  Sheet,
  SheetContent,
  SheetFooter,
  SheetHeader,
  SheetTitle,
} from "@/components/ui/sheet";
import { Tabs, TabsContent, TabsList, TabsTrigger } from "@/components/ui/tabs";
import { ButtonTooltip } from "@/components/ui/tooltip";

import { CustomFieldData } from "./custom-fields-panel";
import DomainSection from "./domain-section";
import { LinkOptions } from "./link-options";
import TagSection from "./tag/tagSection";

export const DEFAULT_LINK_PROPS = (
  linkType: LinkType,
  groupId: string | null = null,
  showBanner: boolean = true,
) => ({
  id: null,
  name: null,
  domain: null,
  slug: null,
  expiresAt: null,
  password: null,
  emailProtected: true,
  emailAuthenticated: false,
  allowDownload: false,
  allowList: [],
  denyList: [],
  enableNotification: true,
  enableFeedback: false,
  enableScreenshotProtection: false,
  enableCustomMetatag: false,
  metaTitle: null,
  metaDescription: null,
  metaImage: null,
  metaFavicon: null,
  enabledQuestion: false,
  questionText: null,
  questionType: null,
  enableAgreement: false,
  agreementId: null,
  showBanner: linkType === LinkType.DOCUMENT_LINK ? showBanner : false,
  enableWatermark: false,
  watermarkConfig: null,
  audienceType: groupId ? LinkAudienceType.GROUP : LinkAudienceType.GENERAL,
  groupId: groupId,
  customFields: [],
<<<<<<< HEAD
  tags: [],
=======
  enableConversation: false,
  enableUpload: false,
  isFileRequestOnly: false,
  uploadFolderId: null,
  uploadFolderName: "Home",
>>>>>>> 4aa80645
});

export type DEFAULT_LINK_TYPE = {
  id: string | null;
  name: string | null;
  domain: string | null;
  slug: string | null;
  expiresAt: Date | null;
  password: string | null;
  emailProtected: boolean;
  emailAuthenticated: boolean;
  allowDownload: boolean;
  allowList: string[];
  denyList: string[];
  enableNotification: boolean;
  enableFeedback: boolean;
  enableScreenshotProtection: boolean;
  enableCustomMetatag: boolean; // metatags
  metaTitle: string | null; // metatags
  metaDescription: string | null; // metatags
  metaImage: string | null; // metatags
  metaFavicon: string | null; // metaFavicon
  enableQuestion?: boolean; // feedback question
  questionText: string | null;
  questionType: string | null;
  enableAgreement: boolean; // agreement
  agreementId: string | null;
  showBanner: boolean;
  enableWatermark: boolean;
  watermarkConfig: WatermarkConfig | null;
  audienceType: LinkAudienceType;
  groupId: string | null;
  customFields: CustomFieldData[];
<<<<<<< HEAD
  tags: string[];
=======
  enableConversation: boolean;
  enableUpload: boolean;
  isFileRequestOnly: boolean;
  uploadFolderId: string | null;
  uploadFolderName: string;
>>>>>>> 4aa80645
};

export default function LinkSheet({
  isOpen,
  setIsOpen,
  linkType,
  currentLink,
  existingLinks,
}: {
  isOpen: boolean;
  setIsOpen: Dispatch<SetStateAction<boolean>>;
  linkType: LinkType;
  currentLink?: DEFAULT_LINK_TYPE;
  existingLinks?: LinkWithViews[];
}) {
  const router = useRouter();
  const { id: targetId, groupId } = router.query as {
    id: string;
    groupId?: string;
  };

  const { domains } = useDomains();

  const {
    viewerGroups,
    loading: isLoadingGroups,
    mutate: mutateGroups,
  } = useDataroomGroups();
  const teamInfo = useTeam();
  const { isFree, isPro, isBusiness, isDatarooms, isDataroomsPlus, isTrial } =
    usePlan();
  const { limits } = useLimits();
  const analytics = useAnalytics();
  const [data, setData] = useState<DEFAULT_LINK_TYPE>(
    DEFAULT_LINK_PROPS(linkType, groupId, !isDatarooms),
  );
  const [isLoading, setIsLoading] = useState<boolean>(false);
  const [isSaving, setIsSaving] = useState<boolean>(false);
  const [currentPreset, setCurrentPreset] = useState<LinkPreset | null>(null);

  const isPresetsAllowed =
    (isPro && limits?.advancedLinkControlsOnPro) ||
    isBusiness ||
    isDatarooms ||
    isDataroomsPlus;

  // Presets
  const { data: presets } = useSWR<LinkPreset[]>(
    teamInfo?.currentTeam?.id
      ? `/api/teams/${teamInfo.currentTeam.id}/presets`
      : null,
    fetcher,
    {
      dedupingInterval: 10000,
    },
  );

  useEffect(() => {
    setData(currentLink || DEFAULT_LINK_PROPS(linkType, groupId, !isDatarooms));
  }, [currentLink]);

  const handlePreviewLink = async (link: LinkWithViews) => {
    if (link.domainId && isFree) {
      toast.error("You need to upgrade to preview this link");
      return;
    }

    setIsLoading(true);
    const response = await fetch(`/api/links/${link.id}/preview`, {
      method: "POST",
      headers: {
        "Content-Type": "application/json",
      },
    });

    if (!response.ok) {
      toast.error("Failed to generate preview link");
      setIsLoading(false);
      return;
    }

    const { previewToken } = await response.json();
    const previewLink = `${process.env.NEXT_PUBLIC_MARKETING_URL}/view/${link.id}?previewToken=${previewToken}`;
    setIsLoading(false);
    const linkElement = document.createElement("a");
    linkElement.href = previewLink;
    linkElement.target = "_blank";
    document.body.appendChild(linkElement);
    linkElement.click();

    setTimeout(() => {
      document.body.removeChild(linkElement);
    }, 100);
  };

  const applyPreset = (presetId: string) => {
    const preset = presets?.find((p) => p.id === presetId);
    if (!preset) return;

    setData((prev) => ({
      ...prev,
      name: prev.name, // Keep existing name
      domain: prev.domain, // Keep existing domain
      slug: prev.slug, // Keep existing slug

      // Apply preset values
      emailProtected: preset.emailProtected ?? prev.emailProtected,
      emailAuthenticated: preset.emailAuthenticated ?? prev.emailAuthenticated,
      allowList: preset.allowList || prev.allowList,
      denyList: preset.denyList || prev.denyList,
      password: preset.password || prev.password,
      enableCustomMetatag:
        preset.enableCustomMetaTag ?? prev.enableCustomMetatag,
      metaTitle: preset.metaTitle || prev.metaTitle,
      metaDescription: preset.metaDescription || prev.metaDescription,
      metaImage: preset.metaImage || prev.metaImage,
      metaFavicon: preset.metaFavicon || prev.metaFavicon,
      allowDownload: preset.allowDownload || prev.allowDownload,
      expiresAt: preset.expiresAt || prev.expiresAt,
    }));

    setCurrentPreset(preset);
  };

  const handleSubmit = async (event: any, shouldPreview: boolean = false) => {
    event.preventDefault();

    setIsSaving(true);

    // Upload the image if it's a data URL
    let blobUrl: string | null =
      data.metaImage && data.metaImage.startsWith("data:")
        ? null
        : data.metaImage;
    if (data.metaImage && data.metaImage.startsWith("data:")) {
      // Convert the data URL to a blob
      const blob = convertDataUrlToFile({ dataUrl: data.metaImage });
      // Upload the blob to vercel storage
      blobUrl = await uploadImage(blob);
      setData({ ...data, metaImage: blobUrl });
    }

    // Upload meta favicon if it's a data URL
    let blobUrlFavicon: string | null =
      data.metaFavicon && data.metaFavicon.startsWith("data:")
        ? null
        : data.metaFavicon;
    if (data.metaFavicon && data.metaFavicon.startsWith("data:")) {
      const blobFavicon = convertDataUrlToFile({ dataUrl: data.metaFavicon });
      blobUrlFavicon = await uploadImage(blobFavicon);
      setData({
        ...data,
        metaFavicon: blobUrlFavicon,
      });
    }

    let endpoint = "/api/links";
    let method = "POST";

    if (currentLink) {
      // Assuming that your endpoint to update links appends the link's ID to the URL
      endpoint = `/api/links/${currentLink.id}`;
      method = "PUT";
    }

    const response = await fetch(endpoint, {
      method: method,
      headers: {
        "Content-Type": "application/json",
      },
      body: JSON.stringify({
        ...data,
        metaImage: blobUrl,
        metaFavicon: blobUrlFavicon,
        targetId: targetId,
        linkType: linkType,
        teamId: teamInfo?.currentTeam?.id,
      }),
    });

    if (!response.ok) {
      // handle error with toast message
      const { error } = await response.json();
      toast.error(error);
      setIsSaving(false);
      return;
    }

    const returnedLink = await response.json();
    const endpointTargetType = `${linkType.replace("_LINK", "").toLowerCase()}s`; // "documents" or "datarooms"

    if (currentLink) {
      setIsOpen(false);
      // Update the link in the list of links
      mutate(
        `/api/teams/${teamInfo?.currentTeam?.id}/${endpointTargetType}/${encodeURIComponent(
          targetId,
        )}/links`,
        (existingLinks || []).map((link) =>
          link.id === currentLink.id ? returnedLink : link,
        ),
        false,
      );

      // Handle group changes
      if (!!groupId && returnedLink.audienceType === LinkAudienceType.GROUP) {
        // If we're viewing a group page
        if (currentLink.groupId !== returnedLink.groupId) {
          // If the link's group has changed
          if (currentLink.groupId === groupId) {
            // If the link was in the current group but is now in a different group
            // Remove it from the current group's view
            const groupLinks =
              existingLinks?.filter(
                (link) =>
                  link.id !== currentLink.id && link.groupId === groupId,
              ) || [];

            mutate(
              `/api/teams/${teamInfo?.currentTeam?.id}/${endpointTargetType}/${encodeURIComponent(
                targetId,
              )}/groups/${groupId}/links`,
              groupLinks,
              false,
            );
          } else if (returnedLink.groupId === groupId) {
            // If the link was in a different group but is now in the current group
            // Add it to the current group's view
            const groupLinks =
              existingLinks?.filter((link) => link.groupId === groupId) || [];

            mutate(
              `/api/teams/${teamInfo?.currentTeam?.id}/${endpointTargetType}/${encodeURIComponent(
                targetId,
              )}/groups/${groupId}/links`,
              [returnedLink, ...groupLinks],
              false,
            );
          }
        } else if (returnedLink.groupId === groupId) {
          // If the link's group hasn't changed and it's in the current group
          // Update it in the current group's view
          const groupLinks =
            existingLinks?.filter((link) => link.groupId === groupId) || [];

          mutate(
            `/api/teams/${teamInfo?.currentTeam?.id}/${endpointTargetType}/${encodeURIComponent(
              targetId,
            )}/groups/${groupId}/links`,
            groupLinks.map((link) =>
              link.id === currentLink.id ? returnedLink : link,
            ),
            false,
          );
        }
      }

      toast.success("Link updated successfully");
    } else {
      setIsOpen(false);

      // Add the new link to the list of links
      mutate(
        `/api/teams/${teamInfo?.currentTeam?.id}/${endpointTargetType}/${encodeURIComponent(
          targetId,
        )}/links`,
        [returnedLink, ...(existingLinks || [])],
        false,
      );

      // Also update the group-specific links cache if this is a group link
      if (
        !!groupId &&
        returnedLink.audienceType === LinkAudienceType.GROUP &&
        returnedLink.groupId === groupId
      ) {
        const groupLinks =
          existingLinks?.filter((link) => link.groupId === groupId) || [];
        mutate(
          `/api/teams/${teamInfo?.currentTeam?.id}/${endpointTargetType}/${encodeURIComponent(
            targetId,
          )}/groups/${groupId}/links`,
          [returnedLink, ...groupLinks],
          false,
        );
      }

      analytics.capture("Link Added", {
        linkId: returnedLink.id,
        targetId,
        linkType,
        customDomain: returnedLink.domainSlug,
      });

      toast.success("Link created successfully");
    }

    setData(DEFAULT_LINK_PROPS(linkType, groupId));
    setIsSaving(false);

    if (shouldPreview) {
      await handlePreviewLink(returnedLink);
    }
  };

  return (
    <Sheet open={isOpen} onOpenChange={(open: boolean) => setIsOpen(open)}>
      <SheetContent className="flex w-[90%] flex-col justify-between border-l border-gray-200 bg-background px-4 text-foreground dark:border-gray-800 dark:bg-gray-900 sm:w-[600px] sm:max-w-2xl md:px-5">
        <SheetHeader className="text-start">
          <SheetTitle>
            {currentLink
              ? `Edit ${currentLink.audienceType === LinkAudienceType.GROUP ? "group" : ""} link`
              : "Create a new link"}
          </SheetTitle>
        </SheetHeader>

        <form
          className="flex grow flex-col"
          onSubmit={(e) => handleSubmit(e, false)}
        >
          <ScrollArea className="flex-grow">
            <div className="h-0 flex-1">
              <div className="flex flex-1 flex-col justify-between">
                <div className="divide-y divide-gray-200">
                  <Tabs
                    value={data.audienceType}
                    onValueChange={(value) =>
                      setData({
                        ...data,
                        audienceType: value as LinkAudienceType,
                      })
                    }
                  >
                    {linkType === LinkType.DATAROOM_LINK && !!!currentLink ? (
                      <TabsList className="grid w-full grid-cols-2">
                        <TabsTrigger value={LinkAudienceType.GENERAL}>
                          General
                        </TabsTrigger>
                        {isDatarooms || isDataroomsPlus || isTrial ? (
                          <TabsTrigger value={LinkAudienceType.GROUP}>
                            Group
                          </TabsTrigger>
                        ) : (
                          <UpgradePlanModal
                            clickedPlan={PlanEnum.DataRooms}
                            trigger="add_group_link"
                          >
                            <div className="inline-flex items-center justify-center whitespace-nowrap rounded-sm px-3 py-1.5 text-sm font-medium ring-offset-background transition-all">
                              Group
                            </div>
                          </UpgradePlanModal>
                        )}
                      </TabsList>
                    ) : null}

                    <TabsContent value={LinkAudienceType.GENERAL}>
                      {/* GENERAL LINK */}
                      <div className="space-y-6 pb-10 pt-2">
                        <div className="space-y-2">
                          <Label htmlFor="link-name">Link Name</Label>
                          <Input
                            type="text"
                            name="link-name"
                            id="link-name"
                            placeholder="Recipient's Organization"
                            value={data.name || ""}
                            className="focus:ring-inset"
                            onChange={(e) =>
                              setData({ ...data, name: e.target.value })
                            }
                          />
                        </div>

                        <div className="space-y-2">
                          <DomainSection
                            {...{ data, setData, domains }}
                            linkType={linkType}
                            editLink={!!currentLink}
                          />
                        </div>
                        <div className="space-y-2">
                          <TagSection
                            {...{ data, setData }}
                            editLink={!!currentLink}
                            teamId={teamInfo?.currentTeam?.id as string}
                          />
                        </div>

                        {/* Preset Selector - only show when creating a new link */}
                        {!currentLink &&
                          isPresetsAllowed &&
                          presets &&
                          presets.length > 0 && (
                            <div className="space-y-2">
                              <div className="flex items-center justify-between">
                                <Label htmlFor="preset">Link Preset</Label>
                                <Link href="/settings/presets">
                                  <Button
                                    variant="link"
                                    size="sm"
                                    className="text-xs"
                                  >
                                    Manage Presets
                                  </Button>
                                </Link>
                              </div>
                              <Select onValueChange={applyPreset}>
                                <SelectTrigger className="w-full">
                                  <SelectValue placeholder="Select a preset" />
                                </SelectTrigger>
                                <SelectContent>
                                  {presets.map((preset) => (
                                    <SelectItem
                                      key={preset.id}
                                      value={preset.id}
                                    >
                                      {preset.name}
                                    </SelectItem>
                                  ))}
                                </SelectContent>
                              </Select>
                              <p className="text-xs text-muted-foreground">
                                Apply a preset to quickly configure link
                                settings
                              </p>
                            </div>
                          )}

                        <div className="relative flex items-center">
                          <Separator className="absolute bg-muted-foreground" />
                          <div className="relative mx-auto">
                            <span className="bg-background px-2 text-sm text-muted-foreground dark:bg-gray-900">
                              Link Options
                            </span>
                          </div>
                        </div>

                        <LinkOptions
                          data={data}
                          setData={setData}
                          targetId={targetId}
                          linkType={linkType}
                          editLink={!!currentLink}
                          currentPreset={currentPreset}
                        />
                      </div>
                    </TabsContent>

                    <TabsContent value={LinkAudienceType.GROUP}>
                      {/* GROUP LINK */}
                      <div className="space-y-6 pb-10 pt-2">
                        <div className="space-y-2">
                          <div className="flex w-full items-center justify-between">
                            <Label htmlFor="group-id">Group </Label>
                            <ButtonTooltip content="Refresh groups">
                              <Button
                                size="icon"
                                variant="ghost"
                                className="h-6"
                                onClick={async (e) => {
                                  e.stopPropagation();
                                  e.preventDefault();
                                  await mutateGroups();
                                }}
                              >
                                <RefreshCwIcon className="h-4 w-4" />
                              </Button>
                            </ButtonTooltip>
                          </div>
                          <Select
                            onValueChange={(value) => {
                              if (value === "add_group") {
                                // Open the group sheet
                                console.log("add_group redirect");
                                return;
                              }

                              setData({ ...data, groupId: value });
                            }}
                            defaultValue={data.groupId ?? undefined}
                          >
                            <SelectTrigger className="focus:ring-offset-3 flex w-full rounded-md border-0 bg-background py-1.5 text-foreground shadow-sm ring-1 ring-inset ring-input placeholder:text-muted-foreground focus:ring-2 focus:ring-gray-400 sm:text-sm sm:leading-6">
                              <SelectValue placeholder="Select an group" />
                            </SelectTrigger>
                            <SelectContent>
                              {isLoadingGroups ? (
                                <SelectItem value="loading" disabled>
                                  Loading groups...
                                </SelectItem>
                              ) : viewerGroups && viewerGroups.length > 0 ? (
                                viewerGroups.map(({ id, name, _count }) => (
                                  <SelectItem key={id} value={id}>
                                    {name}{" "}
                                    <span className="text-muted-foreground">
                                      ({_count.members} members)
                                    </span>
                                  </SelectItem>
                                ))
                              ) : (
                                <SelectItem value="no-groups" disabled>
                                  No groups available
                                </SelectItem>
                              )}
                            </SelectContent>
                          </Select>
                        </div>

                        <div className="space-y-2">
                          <Label htmlFor="link-name">Link Name</Label>

                          <Input
                            type="text"
                            name="link-name"
                            id="link-name"
                            placeholder={
                              viewerGroups?.find(
                                (group) => group.id === data.groupId,
                              )?.name
                                ? `${
                                    viewerGroups?.find(
                                      (group) => group.id === data.groupId,
                                    )?.name
                                  } Link`
                                : "Group Link"
                            }
                            value={data.name || ""}
                            className="focus:ring-inset"
                            onChange={(e) =>
                              setData({ ...data, name: e.target.value })
                            }
                          />
                        </div>

                        <div className="space-y-2">
                          <DomainSection
                            {...{ data, setData, domains }}
                            linkType={linkType}
                            editLink={!!currentLink}
                          />
                        </div>
                        <div className="space-y-2">
                          <TagSection
                            {...{ data, setData }}
                            editLink={!!currentLink}
                            teamId={teamInfo?.currentTeam?.id as string}
                          />
                        </div>

                        {/* Preset Selector for Group links - only show when creating a new link */}
                        {!currentLink &&
                          isPresetsAllowed &&
                          presets &&
                          presets.length > 0 && (
                            <div className="space-y-2">
                              <div className="flex items-center justify-between">
                                <Label htmlFor="preset">Link Preset</Label>
                                <Button
                                  variant="link"
                                  size="sm"
                                  className="text-xs"
                                  onClick={() =>
                                    router.push("/settings/presets")
                                  }
                                >
                                  Manage Presets
                                </Button>
                              </div>
                              <Select onValueChange={applyPreset}>
                                <SelectTrigger className="w-full">
                                  <SelectValue placeholder="Select a preset" />
                                </SelectTrigger>
                                <SelectContent>
                                  {presets.map((preset) => (
                                    <SelectItem
                                      key={preset.id}
                                      value={preset.id}
                                    >
                                      {preset.name}
                                    </SelectItem>
                                  ))}
                                </SelectContent>
                              </Select>
                              <p className="text-xs text-muted-foreground">
                                Apply a preset to quickly configure link
                                settings
                              </p>
                            </div>
                          )}

                        <div className="relative flex items-center">
                          <Separator className="absolute bg-muted-foreground" />
                          <div className="relative mx-auto">
                            <span className="bg-background px-2 text-sm text-muted-foreground dark:bg-gray-900">
                              Link Options
                            </span>
                          </div>
                        </div>

                        <LinkOptions
                          data={data}
                          setData={setData}
                          targetId={targetId}
                          linkType={linkType}
                          editLink={!!currentLink}
                          currentPreset={currentPreset}
                        />
                      </div>
                    </TabsContent>
                  </Tabs>
                </div>
              </div>
            </div>
          </ScrollArea>

          <SheetFooter>
            <div className="flex flex-row-reverse items-center gap-2 pt-2">
              <Button
                type="submit"
                loading={isSaving}
                onClick={(e) => handleSubmit(e, false)}
              >
                {currentLink ? "Update Link" : "Save Link"}
              </Button>
              <Button
                type="button"
                variant="outline"
                loading={isLoading}
                onClick={(e) => handleSubmit(e, true)}
              >
                {currentLink ? "Update & Preview" : "Save & Preview"}
              </Button>
            </div>
          </SheetFooter>
        </form>
      </SheetContent>
    </Sheet>
  );
}<|MERGE_RESOLUTION|>--- conflicted
+++ resolved
@@ -82,15 +82,12 @@
   audienceType: groupId ? LinkAudienceType.GROUP : LinkAudienceType.GENERAL,
   groupId: groupId,
   customFields: [],
-<<<<<<< HEAD
   tags: [],
-=======
   enableConversation: false,
   enableUpload: false,
   isFileRequestOnly: false,
   uploadFolderId: null,
   uploadFolderName: "Home",
->>>>>>> 4aa80645
 });
 
 export type DEFAULT_LINK_TYPE = {
@@ -124,15 +121,12 @@
   audienceType: LinkAudienceType;
   groupId: string | null;
   customFields: CustomFieldData[];
-<<<<<<< HEAD
   tags: string[];
-=======
   enableConversation: boolean;
   enableUpload: boolean;
   isFileRequestOnly: boolean;
   uploadFolderId: string | null;
   uploadFolderName: string;
->>>>>>> 4aa80645
 };
 
 export default function LinkSheet({
