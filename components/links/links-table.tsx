import { useSearchParams } from "next/navigation";
import { useRouter } from "next/router";

import { useMemo, useState } from "react";

import { useTeam } from "@/context/team-context";
import { PlanEnum } from "@/ee/stripe/constants";
import { DocumentVersion, LinkAudienceType } from "@prisma/client";
import { isWithinInterval, subMinutes } from "date-fns";
import {
  ArchiveIcon,
  BoxesIcon,
  Code2Icon,
  CopyPlusIcon,
  EyeIcon,
  LinkIcon,
  Settings2Icon,
} from "lucide-react";
import { toast } from "sonner";
import useSWR, { mutate } from "swr";

import { usePlan } from "@/lib/swr/use-billing";
import useLimits from "@/lib/swr/use-limits";
import { LinkWithViews, WatermarkConfig } from "@/lib/types";
import { cn, copyToClipboard, fetcher, nFormatter, timeAgo } from "@/lib/utils";

import { UpgradePlanModal } from "@/components/billing/upgrade-plan-modal";
import { Button } from "@/components/ui/button";
import {
  Collapsible,
  CollapsibleContent,
  CollapsibleTrigger,
} from "@/components/ui/collapsible";
import {
  DropdownMenu,
  DropdownMenuContent,
  DropdownMenuItem,
  DropdownMenuLabel,
  DropdownMenuSeparator,
  DropdownMenuTrigger,
} from "@/components/ui/dropdown-menu";
import {
  Table,
  TableBody,
  TableCell,
  TableHead,
  TableHeader,
  TableRow,
} from "@/components/ui/table";

import FileProcessStatusBar from "../documents/file-process-status-bar";
import BarChart from "../shared/icons/bar-chart";
import ChevronDown from "../shared/icons/chevron-down";
import MoreHorizontal from "../shared/icons/more-horizontal";
import { Badge } from "../ui/badge";
import { ButtonTooltip } from "../ui/tooltip";
import EmbedCodeModal from "./embed-code-modal";
import LinkSheet, {
  DEFAULT_LINK_PROPS,
  type DEFAULT_LINK_TYPE,
} from "./link-sheet";
import { TagColumn } from "./link-sheet/tag/tagDetails";
import LinksVisitors from "./links-visitors";

export default function LinksTable({
  targetType,
  links,
  primaryVersion,
  mutateDocument,
}: {
  targetType: "DOCUMENT" | "DATAROOM";
  links?: LinkWithViews[];
  primaryVersion?: DocumentVersion;
  mutateDocument?: () => void;
}) {
  const searchParams = useSearchParams();
  const selectedTagIds = useMemo(
    () => searchParams?.get("tagIds")?.split(",")?.filter(Boolean) ?? [],
    [searchParams],
  );
  const now = Date.now();
  const router = useRouter();
  const { isFree } = usePlan();
  const teamInfo = useTeam();
  const { groupId } = router.query as {
    groupId?: string;
  };

  let processedLinks = useMemo(() => {
    if (!links?.length) return [];

    const oneMinuteAgo = subMinutes(now, 1);
    const sortedLinks = links.sort(
      (a, b) =>
        new Date(b.createdAt).getTime() - new Date(a.createdAt).getTime(),
    );

    return sortedLinks.map((link) => {
      const createdDate = new Date(link.createdAt);
      const updatedDate = new Date(link.updatedAt);

      return {
        ...link,
        isNew: isWithinInterval(createdDate, {
          start: oneMinuteAgo,
          end: now,
        }),
        isUpdated:
          isWithinInterval(updatedDate, {
            start: oneMinuteAgo,
            end: now,
          }) && updatedDate.getTime() !== createdDate.getTime(),
      };
    });
  }, [links, now]);

  processedLinks = useMemo(() => {
    if (!links?.length) return [];
    return processedLinks.filter((link) => {
      if (selectedTagIds.length === 0) return true;
      return link.tags.some((tag) => selectedTagIds.includes(tag.id));
    });
  }, [links, processedLinks, selectedTagIds]);

  const { canAddLinks } = useLimits();
  const { data: features } = useSWR<{
    embedding: boolean;
  }>(
    teamInfo?.currentTeam?.id
      ? `/api/feature-flags?teamId=${teamInfo.currentTeam.id}`
      : null,
    fetcher,
  );

  const [isLoading, setIsLoading] = useState<boolean>(false);
  const [isLinkSheetVisible, setIsLinkSheetVisible] = useState<boolean>(false);
  const [selectedLink, setSelectedLink] = useState<DEFAULT_LINK_TYPE>(
    DEFAULT_LINK_PROPS(`${targetType}_LINK`, groupId),
  );
  const [embedModalOpen, setEmbedModalOpen] = useState(false);
  const [selectedEmbedLink, setSelectedEmbedLink] = useState<{
    id: string;
    name: string;
  } | null>(null);

  const handleCopyToClipboard = (linkString: string) => {
    copyToClipboard(`${linkString}`, "Link copied to clipboard.");
  };

  const handleEditLink = (link: LinkWithViews) => {
    setSelectedLink({
      id: link.id,
      name: link.name || `Link #${link.id.slice(-5)}`,
      domain: link.domainSlug,
      slug: link.slug,
      expiresAt: link.expiresAt,
      password: link.password,
      emailProtected: link.emailProtected,
      emailAuthenticated: link.emailAuthenticated,
      allowDownload: link.allowDownload ? link.allowDownload : false,
      allowList: link.allowList,
      denyList: link.denyList,
      enableNotification: link.enableNotification
        ? link.enableNotification
        : false,
      enableFeedback: link.enableFeedback ? link.enableFeedback : false,
      enableScreenshotProtection: link.enableScreenshotProtection
        ? link.enableScreenshotProtection
        : false,
      enableCustomMetatag: link.enableCustomMetatag
        ? link.enableCustomMetatag
        : false,
      enableQuestion: link.enableQuestion ? link.enableQuestion : false,
      questionText: link.feedback ? link.feedback.data?.question : "",
      questionType: link.feedback ? link.feedback.data?.type : "",
      metaTitle: link.metaTitle,
      metaDescription: link.metaDescription,
      metaImage: link.metaImage,
      metaFavicon: link.metaFavicon,
      enableAgreement: link.enableAgreement ? link.enableAgreement : false,
      agreementId: link.agreementId,
      showBanner: link.showBanner ?? false,
      enableWatermark: link.enableWatermark ?? false,
      watermarkConfig: link.watermarkConfig as WatermarkConfig | null,
      audienceType: link.audienceType,
      groupId: link.groupId,
      customFields: link.customFields || [],
<<<<<<< HEAD
      tags: link.tags.map((tag) => tag.id) || [],
=======
      enableConversation: link.enableConversation ?? false,
      enableUpload: link.enableUpload ?? false,
      isFileRequestOnly: link.isFileRequestOnly ?? false,
      uploadFolderId: link.uploadFolderId ?? null,
      uploadFolderName: link.uploadFolderName ?? "Home",
>>>>>>> 4aa80645
    });
    //wait for dropdown to close before opening the link sheet
    setTimeout(() => {
      setIsLinkSheetVisible(true);
    }, 0);
  };

  const handlePreviewLink = async (link: LinkWithViews) => {
    if (link.domainId && isFree) {
      toast.error("You need to upgrade to preview this link");
      return;
    }

    const response = await fetch(`/api/links/${link.id}/preview`, {
      method: "POST",
      headers: {
        "Content-Type": "application/json",
      },
    });

    if (!response.ok) {
      toast.error("Failed to generate preview link");
      return;
    }

    const { previewToken } = await response.json();
    const previewLink = `${process.env.NEXT_PUBLIC_MARKETING_URL}/view/${link.id}?previewToken=${previewToken}`;

    window.open(previewLink, "_blank");
  };

  const handleDuplicateLink = async (link: LinkWithViews) => {
    setIsLoading(true);

    const response = await fetch(`/api/links/${link.id}/duplicate`, {
      method: "POST",
      headers: {
        "Content-Type": "application/json",
      },
      body: JSON.stringify({
        teamId: teamInfo?.currentTeam?.id,
      }),
    });

    if (!response.ok) {
      throw new Error(`HTTP error! status: ${response.status}`);
    }

    const duplicatedLink = await response.json();
    const endpointTargetType = `${targetType.toLowerCase()}s`; // "documents" or "datarooms"

    // Update the duplicated link in the list of links
    mutate(
      `/api/teams/${teamInfo?.currentTeam?.id}/${endpointTargetType}/${encodeURIComponent(
        link.documentId ?? link.dataroomId ?? "",
      )}/links`,
      (links || []).concat(duplicatedLink),
      false,
    );

    // Update the group-specific links cache if this is a group link
    if (!!groupId) {
      const groupLinks =
        links?.filter((link) => link.groupId === groupId) || [];
      mutate(
        `/api/teams/${teamInfo?.currentTeam?.id}/${endpointTargetType}/${encodeURIComponent(
          duplicatedLink.documentId ?? duplicatedLink.dataroomId ?? "",
        )}/groups/${duplicatedLink.groupId}/links`,
        groupLinks.concat(duplicatedLink),
        false,
      );
    }

    toast.success("Link duplicated successfully");
    setIsLoading(false);
  };

  const AddLinkButton = () => {
    if (!canAddLinks) {
      return (
        <UpgradePlanModal clickedPlan={PlanEnum.Pro} trigger={"limit_add_link"}>
          <Button>Upgrade to Create Link</Button>
        </UpgradePlanModal>
      );
    } else {
      return (
        <Button onClick={() => setIsLinkSheetVisible(true)}>
          Create link to share
        </Button>
      );
    }
  };

  const handleArchiveLink = async (
    linkId: string,
    targetId: string,
    isArchived: boolean,
  ) => {
    setIsLoading(true);

    const response = await fetch(`/api/links/${linkId}/archive`, {
      method: "PUT",
      headers: {
        "Content-Type": "application/json",
      },
      body: JSON.stringify({
        isArchived: !isArchived,
      }),
    });

    if (!response.ok) {
      throw new Error(`HTTP error! status: ${response.status}`);
    }

    const archivedLink = await response.json();
    const endpointTargetType = `${targetType.toLowerCase()}s`; // "documents" or "datarooms"

    // Update the archived link in the list of links
    mutate(
      `/api/teams/${teamInfo?.currentTeam?.id}/${endpointTargetType}/${encodeURIComponent(
        targetId,
      )}/links`,
      (links || []).map((link) => (link.id === linkId ? archivedLink : link)),
      false,
    );

    // Update the group-specific links cache if this is a group link
    if (!!groupId) {
      const groupLinks =
        links?.filter((link) => link.groupId === groupId) || [];
      mutate(
        `/api/teams/${teamInfo?.currentTeam?.id}/${endpointTargetType}/${encodeURIComponent(
          archivedLink.documentId ?? archivedLink.dataroomId ?? "",
        )}/groups/${groupId}/links`,
        groupLinks.map((link) => (link.id === linkId ? archivedLink : link)),
        false,
      );
    }

    toast.success(
      !isArchived
        ? "Link successfully archived"
        : "Link successfully reactivated",
    );
    setIsLoading(false);
  };

  const archivedLinksCount = links
    ? links.filter((link) => link.isArchived).length
    : 0;

  const hasAnyTags = useMemo(
    () =>
      processedLinks.reduce(
        (acc, link) => acc || (link?.tags && link.tags.length > 0),
        false,
      ),
    [processedLinks],
  );

  return (
    <>
      <div className="w-full">
        <div className={cn(targetType === "DATAROOM" && "hidden")}>
          <h2 className="mb-2 md:mb-4">All links</h2>
        </div>
        <div className="rounded-md border">
          <Table>
            <TableHeader>
              <TableRow className="*:whitespace-nowrap *:font-medium hover:bg-transparent">
                <TableHead>Name</TableHead>
                <TableHead className="w-[150px] sm:w-[200px] md:w-[250px]">
                  Link
                </TableHead>
                {hasAnyTags ? (
                  <TableHead className="w-[250px] 2xl:w-auto">Tags</TableHead>
                ) : null}
                <TableHead className="w-[250px] sm:w-auto">Views</TableHead>
                <TableHead>Last Viewed</TableHead>
                <TableHead className="text-center sm:text-right"></TableHead>
              </TableRow>
            </TableHeader>
            <TableBody>
              {processedLinks && processedLinks.length > 0 ? (
                processedLinks
                  .filter((link) => !link.isArchived)
                  .map((link) => (
                    <Collapsible key={link.id} asChild>
                      <>
                        <TableRow key={link.id} className="group/row">
                          <TableCell className="w-[250px] truncate font-medium">
                            <div className="flex items-center gap-x-2">
                              {link.groupId ? (
                                <ButtonTooltip content="Group Link">
                                  <BoxesIcon className="size-4" />
                                </ButtonTooltip>
                              ) : null}
                              {link.name || `Link #${link.id.slice(-5)}`}
                              {link.isNew && !link.isUpdated && (
                                <Badge
                                  variant="outline"
                                  className="border-emerald-600/80 text-emerald-600/80"
                                >
                                  New
                                </Badge>
                              )}
                              {link.isUpdated && (
                                <Badge
                                  variant="outline"
                                  className="border-blue-500/80 text-blue-500/80"
                                >
                                  Updated
                                </Badge>
                              )}
                              {link.domainId && isFree ? (
                                <span className="ml-2 rounded-full bg-destructive px-2.5 py-0.5 text-xs text-foreground ring-1 ring-destructive">
                                  Inactive
                                </span>
                              ) : null}
                            </div>
                          </TableCell>
                          <TableCell className="flex items-center gap-x-2 sm:min-w-[300px] md:min-w-[400px] lg:min-w-[450px]">
                            <div
                              className={cn(
                                `group/cell relative flex w-full items-center gap-x-4 overflow-hidden truncate rounded-sm px-3 py-1.5 text-center text-secondary-foreground transition-all group-hover/row:ring-1 group-hover/row:ring-gray-400 group-hover/row:dark:ring-gray-100 md:py-1`,
                                link.domainId && isFree
                                  ? "bg-destructive hover:bg-red-700 hover:dark:bg-red-200"
                                  : "bg-secondary hover:bg-emerald-700 hover:dark:bg-emerald-200",
                              )}
                            >
                              {/* Progress bar */}
                              {primaryVersion &&
                                !primaryVersion.hasPages &&
                                ["pdf", "slides", "docs", "cad"].includes(
                                  primaryVersion.type!,
                                ) && (
                                  <FileProcessStatusBar
                                    documentVersionId={primaryVersion.id}
                                    className="absolute bottom-0 left-0 right-0 top-0 z-20 flex h-full items-center gap-x-8"
                                    // @ts-ignore: mutateDocument is not present on datarooms but on document pages
                                    mutateDocument={mutateDocument}
                                  />
                                )}

                              <div className="flex w-full whitespace-nowrap text-sm group-hover/cell:opacity-0">
                                {link.domainId
                                  ? `https://${link.domainSlug}/${link.slug}`
                                  : `${process.env.NEXT_PUBLIC_MARKETING_URL}/view/${link.id}`}
                              </div>

                              {link.domainId && isFree ? (
                                <button
                                  className="absolute bottom-0 left-0 right-0 top-0 z-10 hidden w-full whitespace-nowrap text-center text-sm group-hover/cell:block group-hover/cell:text-primary-foreground"
                                  onClick={() =>
                                    router.push("/settings/billing")
                                  }
                                  title="Upgrade to activate link"
                                >
                                  Upgrade to activate link
                                </button>
                              ) : (
                                <button
                                  className="absolute bottom-0 left-0 right-0 top-0 z-10 hidden w-full whitespace-nowrap text-center text-xs group-hover/cell:block group-hover/cell:text-primary-foreground sm:text-sm"
                                  onClick={() =>
                                    handleCopyToClipboard(
                                      link.domainId
                                        ? `https://${link.domainSlug}/${link.slug}`
                                        : `${process.env.NEXT_PUBLIC_MARKETING_URL}/view/${link.id}`,
                                    )
                                  }
                                  title="Copy to clipboard"
                                >
                                  Copy to Clipboard
                                </button>
                              )}
                            </div>
                            <ButtonTooltip content="Preview link">
                              <Button
                                variant={"link"}
                                size={"icon"}
                                className="group h-7 w-8"
                                onClick={() => handlePreviewLink(link)}
                              >
                                <span className="sr-only">Preview link</span>
                                <EyeIcon className="h-5 w-5 text-gray-400 group-hover:text-gray-500" />
                              </Button>
                            </ButtonTooltip>
                            <ButtonTooltip content="Edit link">
                              <Button
                                variant="link"
                                size="icon"
                                className="group h-7 w-8"
                                onClick={() => handleEditLink(link)}
                                title="Edit link"
                              >
                                <span className="sr-only">Edit link</span>
                                <Settings2Icon className="h-5 w-5 text-gray-400 group-hover:text-gray-500" />
                              </Button>
                            </ButtonTooltip>
                          </TableCell>
                          {hasAnyTags ? (
                            <TableCell className="w-[250px] 2xl:w-auto">
                              <TagColumn link={link} />
                            </TableCell>
                          ) : null}
                          <TableCell>
                            <CollapsibleTrigger
                              disabled={
                                Number(nFormatter(link._count.views)) === 0 ||
                                targetType === "DATAROOM"
                              }
                            >
                              <div className="flex items-center space-x-1 [&[data-state=open]>svg.chevron]:rotate-180">
                                <BarChart className="h-4 w-4 text-muted-foreground" />
                                <p className="whitespace-nowrap text-sm text-muted-foreground">
                                  {nFormatter(link._count.views)}
                                  <span className="ml-1 hidden sm:inline-block">
                                    views
                                  </span>
                                </p>
                                {Number(nFormatter(link._count.views)) > 0 &&
                                targetType !== "DATAROOM" ? (
                                  <ChevronDown className="chevron h-4 w-4 shrink-0 text-muted-foreground transition-transform duration-200" />
                                ) : null}
                              </div>
                            </CollapsibleTrigger>
                          </TableCell>
                          <TableCell className="text-sm text-muted-foreground">
                            {link.views[0] ? (
                              <time
                                dateTime={new Date(
                                  link.views[0].viewedAt,
                                ).toISOString()}
                              >
                                {timeAgo(link.views[0].viewedAt)}
                              </time>
                            ) : (
                              "-"
                            )}
                          </TableCell>
                          <TableCell className="text-center sm:text-right">
                            <DropdownMenu>
                              <DropdownMenuTrigger asChild>
                                <Button
                                  variant="ghost"
                                  className="h-8 w-8 p-0 group-hover/row:ring-1 group-hover/row:ring-gray-200 group-hover/row:dark:ring-gray-700"
                                >
                                  <span className="sr-only">Open menu</span>
                                  <MoreHorizontal className="h-4 w-4" />
                                </Button>
                              </DropdownMenuTrigger>
                              <DropdownMenuContent align="end">
                                <DropdownMenuLabel>Actions</DropdownMenuLabel>
                                <DropdownMenuSeparator />
                                <DropdownMenuItem
                                  onClick={() => handleEditLink(link)}
                                >
                                  <Settings2Icon className="mr-2 h-4 w-4" />
                                  Edit Link
                                </DropdownMenuItem>
                                <DropdownMenuItem
                                  disabled={!canAddLinks}
                                  onClick={() => handleDuplicateLink(link)}
                                >
                                  <CopyPlusIcon className="mr-2 h-4 w-4" />
                                  Duplicate Link
                                </DropdownMenuItem>
                                {features?.embedding ? (
                                  <DropdownMenuItem
                                    onClick={() => {
                                      setSelectedEmbedLink({
                                        id: link.id,
                                        name:
                                          link.name ||
                                          `Link #${link.id.slice(-5)}`,
                                      });
                                      setEmbedModalOpen(true);
                                    }}
                                  >
                                    <Code2Icon className="mr-2 h-4 w-4" />
                                    Get Embed Code
                                  </DropdownMenuItem>
                                ) : null}
                                <DropdownMenuItem
                                  className="text-destructive focus:bg-destructive focus:text-destructive-foreground"
                                  onClick={() =>
                                    handleArchiveLink(
                                      link.id,
                                      link.documentId ?? link.dataroomId ?? "",
                                      link.isArchived,
                                    )
                                  }
                                >
                                  <ArchiveIcon className="mr-2 h-4 w-4" />
                                  Archive
                                </DropdownMenuItem>
                              </DropdownMenuContent>
                            </DropdownMenu>
                          </TableCell>
                        </TableRow>
                        <CollapsibleContent asChild>
                          <LinksVisitors
                            linkName={link.name || "No link name"}
                            linkId={link.id}
                          />
                        </CollapsibleContent>
                      </>
                    </Collapsible>
                  ))
              ) : (
                <TableRow>
                  <TableCell colSpan={5}>
                    <div className="flex w-full flex-col items-center justify-center gap-4 rounded-xl py-4">
                      <div className="hidden rounded-full sm:block">
                        <div
                          className={cn(
                            "rounded-full border border-white bg-gradient-to-t from-gray-100 p-1 md:p-3",
                          )}
                        >
                          <LinkIcon className="size-6" />
                        </div>
                      </div>
                      <p>No links found for this {targetType.toLowerCase()}</p>
                      <AddLinkButton />
                    </div>
                  </TableCell>
                </TableRow>
              )}
            </TableBody>
          </Table>
        </div>

        <LinkSheet
          isOpen={isLinkSheetVisible}
          setIsOpen={setIsLinkSheetVisible}
          linkType={`${targetType}_LINK`}
          currentLink={selectedLink.id ? selectedLink : undefined}
          existingLinks={links}
        />

        {selectedEmbedLink && (
          <EmbedCodeModal
            isOpen={embedModalOpen}
            setIsOpen={setEmbedModalOpen}
            linkId={selectedEmbedLink.id}
            linkName={selectedEmbedLink.name}
          />
        )}

        {archivedLinksCount > 0 && (
          <Collapsible asChild>
            <>
              <CollapsibleTrigger asChild>
                <Button
                  variant="secondary"
                  size="sm"
                  className="mx-auto mt-4 flex h-8 items-center justify-center gap-x-1 text-gray-400 [&[data-state=open]>svg.chevron]:rotate-180"
                >
                  {archivedLinksCount} Archived Links
                  <ChevronDown className="chevron h-4 w-4 text-gray-400 transition-transform duration-200" />
                </Button>
              </CollapsibleTrigger>
              <CollapsibleContent className="mt-2">
                <div>
                  <h2 className="mb-2 md:mb-4">Archived Links</h2>
                </div>
                <div className="rounded-md border">
                  <Table>
                    <TableHeader>
                      <TableRow className="*:whitespace-nowrap *:font-medium hover:bg-transparent">
                        <TableHead>Name</TableHead>
                        <TableHead className="w-[150px] sm:w-[200px] md:w-[250px]">
                          Link
                        </TableHead>
                        <TableHead>Views</TableHead>
                        {hasAnyTags ? (
                          <TableHead className="w-[250px] 2xl:w-auto">
                            Tags
                          </TableHead>
                        ) : null}
                        <TableHead>Last Viewed</TableHead>
                        <TableHead className="ftext-center sm:text-right"></TableHead>
                      </TableRow>
                    </TableHeader>
                    <TableBody>
                      {processedLinks &&
                        processedLinks
                          .filter((link) => link.isArchived)
                          .map((link) => (
                            <>
                              <TableRow key={link.id} className="group/row">
                                <TableCell className="w-[180px] truncate">
                                  {link.name || "No link name"}
                                  {link.isNew && !link.isUpdated && (
                                    <Badge
                                      variant="outline"
                                      className="animate-pulse border-transparent bg-emerald-500/15 text-emerald-600 transition-colors hover:bg-emerald-500/20 focus:outline-none focus:ring-2 focus:ring-ring focus:ring-offset-2"
                                    >
                                      New
                                    </Badge>
                                  )}
                                  {link.isUpdated && (
                                    <Badge
                                      variant="outline"
                                      className="border-blue-500/30 text-blue-500"
                                    >
                                      Updated
                                    </Badge>
                                  )}
                                </TableCell>
                                <TableCell className="max-w-[250px] sm:min-w-[300px] md:min-w-[400px] lg:min-w-[450px]">
                                  <div className="flex items-center gap-x-4 whitespace-nowrap rounded-sm bg-secondary px-3 py-1.5 text-xs text-secondary-foreground sm:py-1 sm:text-sm">
                                    {link.domainId
                                      ? `https://${link.domainSlug}/${link.slug}`
                                      : `${process.env.NEXT_PUBLIC_MARKETING_URL}/view/${link.id}`}
                                  </div>
                                </TableCell>
                                {hasAnyTags ? (
                                  <TableCell className="w-[250px] 2xl:w-auto">
                                    <div className="flex items-center gap-x-2">
                                      <TagColumn link={link} />
                                    </div>
                                  </TableCell>
                                ) : null}
                                <TableCell>
                                  <div className="flex items-center space-x-1 [&[data-state=open]>svg.chevron]:rotate-180">
                                    <BarChart className="h-4 w-4 text-gray-400" />
                                    <p className="whitespace-nowrap text-sm text-gray-400">
                                      {nFormatter(link._count.views)}
                                      <span className="ml-1 hidden sm:inline-block">
                                        views
                                      </span>
                                    </p>
                                  </div>
                                </TableCell>
                                <TableCell className="text-sm text-gray-400">
                                  {link.views[0] ? (
                                    <time
                                      dateTime={new Date(
                                        link.views[0].viewedAt,
                                      ).toISOString()}
                                    >
                                      {timeAgo(link.views[0].viewedAt)}
                                    </time>
                                  ) : (
                                    "-"
                                  )}
                                </TableCell>
                                <TableCell className="text-center sm:text-right">
                                  <DropdownMenu>
                                    <DropdownMenuTrigger asChild>
                                      <Button
                                        variant="ghost"
                                        className="h-8 w-8 p-0"
                                      >
                                        <span className="sr-only">
                                          Open menu
                                        </span>
                                        <MoreHorizontal className="h-4 w-4" />
                                      </Button>
                                    </DropdownMenuTrigger>
                                    <DropdownMenuContent align="end">
                                      <DropdownMenuLabel>
                                        Actions
                                      </DropdownMenuLabel>

                                      <DropdownMenuSeparator />
                                      <DropdownMenuItem
                                        className="text-destructive focus:bg-destructive focus:text-destructive-foreground"
                                        onClick={() =>
                                          handleArchiveLink(
                                            link.id,
                                            link.documentId ??
                                              link.dataroomId ??
                                              "",
                                            link.isArchived,
                                          )
                                        }
                                      >
                                        Reactivate
                                      </DropdownMenuItem>
                                    </DropdownMenuContent>
                                  </DropdownMenu>
                                </TableCell>
                              </TableRow>
                            </>
                          ))}
                    </TableBody>
                  </Table>
                </div>
              </CollapsibleContent>
            </>
          </Collapsible>
        )}
      </div>
    </>
  );
}<|MERGE_RESOLUTION|>--- conflicted
+++ resolved
@@ -185,15 +185,12 @@
       audienceType: link.audienceType,
       groupId: link.groupId,
       customFields: link.customFields || [],
-<<<<<<< HEAD
       tags: link.tags.map((tag) => tag.id) || [],
-=======
       enableConversation: link.enableConversation ?? false,
       enableUpload: link.enableUpload ?? false,
       isFileRequestOnly: link.isFileRequestOnly ?? false,
       uploadFolderId: link.uploadFolderId ?? null,
       uploadFolderName: link.uploadFolderName ?? "Home",
->>>>>>> 4aa80645
     });
     //wait for dropdown to close before opening the link sheet
     setTimeout(() => {
