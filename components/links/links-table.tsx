import { useRouter } from "next/router";

import { useMemo, useRef, useState } from "react";

import { useTeam } from "@/context/team-context";
import { PlanEnum } from "@/ee/stripe/constants";
import { DocumentVersion, LinkAudienceType } from "@prisma/client";
import { isWithinInterval, subMinutes } from "date-fns";
import {
  ArchiveIcon,
  BoxesIcon,
  Code2Icon,
  CopyPlusIcon,
  EyeIcon,
  LinkIcon,
  Settings2Icon,
} from "lucide-react";
import { useQueryState } from "nuqs";
import { toast } from "sonner";
import useSWR, { mutate } from "swr";

import { usePlan } from "@/lib/swr/use-billing";
import useLimits from "@/lib/swr/use-limits";
import { LinkWithViews, WatermarkConfig } from "@/lib/types";
import { cn, copyToClipboard, fetcher, nFormatter, timeAgo } from "@/lib/utils";
import { useMediaQuery } from "@/lib/utils/use-media-query";

import { UpgradePlanModal } from "@/components/billing/upgrade-plan-modal";
import { Button } from "@/components/ui/button";
import {
  Collapsible,
  CollapsibleContent,
  CollapsibleTrigger,
} from "@/components/ui/collapsible";
import {
  DropdownMenu,
  DropdownMenuContent,
  DropdownMenuItem,
  DropdownMenuLabel,
  DropdownMenuSeparator,
  DropdownMenuTrigger,
} from "@/components/ui/dropdown-menu";
import {
  Popover,
  PopoverContent,
  PopoverTrigger,
} from "@/components/ui/popover";
import {
  Table,
  TableBody,
  TableCell,
  TableHead,
  TableHeader,
  TableRow,
} from "@/components/ui/table";

import FileProcessStatusBar from "../documents/file-process-status-bar";
import BarChart from "../shared/icons/bar-chart";
import ChevronDown from "../shared/icons/chevron-down";
import MoreHorizontal from "../shared/icons/more-horizontal";
import { Badge } from "../ui/badge";
import { ButtonTooltip } from "../ui/tooltip";
import EmbedCodeModal from "./embed-code-modal";
import LinkActiveControls, {
  countActiveSettings,
} from "./link-active-controls";
import LinkSheet, {
  DEFAULT_LINK_PROPS,
  type DEFAULT_LINK_TYPE,
} from "./link-sheet";
import { TagColumn } from "./link-sheet/tags/tag-details";
import LinksVisitors from "./links-visitors";

export default function LinksTable({
  targetType,
  links,
  primaryVersion,
  mutateDocument,
}: {
  targetType: "DOCUMENT" | "DATAROOM";
  links?: LinkWithViews[];
  primaryVersion?: DocumentVersion;
  mutateDocument?: () => void;
}) {
  const [tags, _] = useQueryState<string[]>("tags", {
    parse: (value: string) => value.split(",").filter(Boolean),
    serialize: (value: string[]) => value.join(","),
  });

  const selectedTagNames = useMemo(() => tags ?? [], [tags]);

  const now = Date.now();
  const router = useRouter();
  const { isFree } = usePlan();
  const teamInfo = useTeam();
  const { groupId } = router.query as {
    groupId?: string;
  };

  const { isMobile } = useMediaQuery();

  let processedLinks = useMemo(() => {
    if (!links?.length) return [];

    const oneMinuteAgo = subMinutes(now, 1);
    const sortedLinks = links.sort(
      (a, b) =>
        new Date(b.createdAt).getTime() - new Date(a.createdAt).getTime(),
    );

    return sortedLinks.map((link) => {
      const createdDate = new Date(link.createdAt);
      const updatedDate = new Date(link.updatedAt);

      return {
        ...link,
        isNew: isWithinInterval(createdDate, {
          start: oneMinuteAgo,
          end: now,
        }),
        isUpdated:
          isWithinInterval(updatedDate, {
            start: oneMinuteAgo,
            end: now,
          }) && updatedDate.getTime() !== createdDate.getTime(),
      };
    });
  }, [links, now]);

  processedLinks = useMemo(() => {
    if (!links?.length) return [];
    return processedLinks.filter((link) => {
      if (selectedTagNames.length === 0) return true;
      return link.tags.some((tag) => selectedTagNames.includes(tag.name));
    });
  }, [links, processedLinks, selectedTagNames]);

  const { canAddLinks } = useLimits();
  const { data: features } = useSWR<{
    embedding: boolean;
  }>(
    teamInfo?.currentTeam?.id
      ? `/api/feature-flags?teamId=${teamInfo.currentTeam.id}`
      : null,
    fetcher,
  );

  const [isLoading, setIsLoading] = useState<boolean>(false);
  const [isLinkSheetVisible, setIsLinkSheetVisible] = useState<boolean>(false);
  const [selectedLink, setSelectedLink] = useState<DEFAULT_LINK_TYPE>(
    DEFAULT_LINK_PROPS(`${targetType}_LINK`, groupId),
  );
  const [embedModalOpen, setEmbedModalOpen] = useState(false);
  const [selectedEmbedLink, setSelectedEmbedLink] = useState<{
    id: string;
    name: string;
  } | null>(null);
  const [popoverOpen, setPopoverOpen] = useState<string | null>(null);
  const hoverTimeout = useRef<NodeJS.Timeout | null>(null);

  const handleCopyToClipboard = (linkString: string) => {
    copyToClipboard(`${linkString}`, "Link copied to clipboard.");
  };

  const handleEditLink = (link: LinkWithViews) => {
    setSelectedLink({
      id: link.id,
      name: link.name || `Link #${link.id.slice(-5)}`,
      domain: link.domainSlug,
      slug: link.slug,
      expiresAt: link.expiresAt,
      password: link.password,
      emailProtected: link.emailProtected,
      emailAuthenticated: link.emailAuthenticated,
      allowDownload: link.allowDownload ? link.allowDownload : false,
      allowList: link.allowList,
      denyList: link.denyList,
      enableNotification: link.enableNotification
        ? link.enableNotification
        : false,
      enableFeedback: link.enableFeedback ? link.enableFeedback : false,
      enableScreenshotProtection: link.enableScreenshotProtection
        ? link.enableScreenshotProtection
        : false,
      enableCustomMetatag: link.enableCustomMetatag
        ? link.enableCustomMetatag
        : false,
      enableQuestion: link.enableQuestion ? link.enableQuestion : false,
      questionText: link.feedback ? link.feedback.data?.question : "",
      questionType: link.feedback ? link.feedback.data?.type : "",
      metaTitle: link.metaTitle,
      metaDescription: link.metaDescription,
      metaImage: link.metaImage,
      metaFavicon: link.metaFavicon,
      enableAgreement: link.enableAgreement ? link.enableAgreement : false,
      agreementId: link.agreementId,
      showBanner: link.showBanner ?? false,
      enableWatermark: link.enableWatermark ?? false,
      watermarkConfig: link.watermarkConfig as WatermarkConfig | null,
      audienceType: link.audienceType,
      groupId: link.groupId,
      customFields: link.customFields || [],
      tags: link.tags.map((tag) => tag.id) || [],
      enableConversation: link.enableConversation ?? false,
      enableUpload: link.enableUpload ?? false,
      isFileRequestOnly: link.isFileRequestOnly ?? false,
      uploadFolderId: link.uploadFolderId ?? null,
      uploadFolderName: link.uploadFolderName ?? "Home",
<<<<<<< HEAD
      requireAdminApproval: !!link.requireAdminApproval,
=======
      enableIndexFile: link.enableIndexFile ?? false,
>>>>>>> 5dc6d09e
    });
    //wait for dropdown to close before opening the link sheet
    setTimeout(() => {
      setIsLinkSheetVisible(true);
    }, 0);
  };

  const handlePreviewLink = async (link: LinkWithViews) => {
    if (link.domainId && isFree) {
      toast.error("You need to upgrade to preview this link");
      return;
    }

    const response = await fetch(`/api/links/${link.id}/preview`, {
      method: "POST",
      headers: {
        "Content-Type": "application/json",
      },
    });

    if (!response.ok) {
      toast.error("Failed to generate preview link");
      return;
    }

    const { previewToken } = await response.json();
    const previewLink = `${process.env.NEXT_PUBLIC_MARKETING_URL}/view/${link.id}?previewToken=${previewToken}`;

    window.open(previewLink, "_blank");
  };

  const handleDuplicateLink = async (link: LinkWithViews) => {
    setIsLoading(true);

    const response = await fetch(`/api/links/${link.id}/duplicate`, {
      method: "POST",
      headers: {
        "Content-Type": "application/json",
      },
      body: JSON.stringify({
        teamId: teamInfo?.currentTeam?.id,
      }),
    });

    if (!response.ok) {
      throw new Error(`HTTP error! status: ${response.status}`);
    }

    const duplicatedLink = await response.json();
    const endpointTargetType = `${targetType.toLowerCase()}s`; // "documents" or "datarooms"

    // Update the duplicated link in the list of links
    mutate(
      `/api/teams/${teamInfo?.currentTeam?.id}/${endpointTargetType}/${encodeURIComponent(
        link.documentId ?? link.dataroomId ?? "",
      )}/links`,
      (links || []).concat(duplicatedLink),
      false,
    );

    // Update the group-specific links cache if this is a group link
    if (!!groupId) {
      const groupLinks =
        links?.filter((link) => link.groupId === groupId) || [];
      mutate(
        `/api/teams/${teamInfo?.currentTeam?.id}/${endpointTargetType}/${encodeURIComponent(
          duplicatedLink.documentId ?? duplicatedLink.dataroomId ?? "",
        )}/groups/${duplicatedLink.groupId}/links`,
        groupLinks.concat(duplicatedLink),
        false,
      );
    }

    toast.success("Link duplicated successfully");
    setIsLoading(false);
  };

  const AddLinkButton = () => {
    if (!canAddLinks) {
      return (
        <UpgradePlanModal clickedPlan={PlanEnum.Pro} trigger={"limit_add_link"}>
          <Button>Upgrade to Create Link</Button>
        </UpgradePlanModal>
      );
    } else {
      return (
        <Button onClick={() => setIsLinkSheetVisible(true)}>
          Create link to share
        </Button>
      );
    }
  };

  const handleArchiveLink = async (
    linkId: string,
    targetId: string,
    isArchived: boolean,
  ) => {
    setIsLoading(true);

    const response = await fetch(`/api/links/${linkId}/archive`, {
      method: "PUT",
      headers: {
        "Content-Type": "application/json",
      },
      body: JSON.stringify({
        isArchived: !isArchived,
      }),
    });

    if (!response.ok) {
      throw new Error(`HTTP error! status: ${response.status}`);
    }

    const archivedLink = await response.json();
    const endpointTargetType = `${targetType.toLowerCase()}s`; // "documents" or "datarooms"

    // Update the archived link in the list of links
    mutate(
      `/api/teams/${teamInfo?.currentTeam?.id}/${endpointTargetType}/${encodeURIComponent(
        targetId,
      )}/links`,
      (links || []).map((link) => (link.id === linkId ? archivedLink : link)),
      false,
    );

    // Update the group-specific links cache if this is a group link
    if (!!groupId) {
      const groupLinks =
        links?.filter((link) => link.groupId === groupId) || [];
      mutate(
        `/api/teams/${teamInfo?.currentTeam?.id}/${endpointTargetType}/${encodeURIComponent(
          archivedLink.documentId ?? archivedLink.dataroomId ?? "",
        )}/groups/${groupId}/links`,
        groupLinks.map((link) => (link.id === linkId ? archivedLink : link)),
        false,
      );
    }

    toast.success(
      !isArchived
        ? "Link successfully archived"
        : "Link successfully reactivated",
    );
    setIsLoading(false);
  };

  const archivedLinksCount = links
    ? links.filter((link) => link.isArchived).length
    : 0;

  const hasAnyTags = useMemo(
    () =>
      processedLinks.reduce(
        (acc, link) => acc || (link?.tags && link.tags.length > 0),
        false,
      ),
    [processedLinks],
  );

  return (
    <>
      <div className="w-full">
        <div className={cn(targetType === "DATAROOM" && "hidden")}>
          <h2 className="mb-2 md:mb-4">All links</h2>
        </div>
        <div className="rounded-md border">
          <Table>
            <TableHeader>
              <TableRow className="*:whitespace-nowrap *:font-medium hover:bg-transparent">
                <TableHead>Name</TableHead>
                <TableHead className="w-[150px] sm:w-[200px] md:w-[250px]">
                  Link
                </TableHead>
                {hasAnyTags ? (
                  <TableHead className="w-[250px] 2xl:w-auto">Tags</TableHead>
                ) : null}
                <TableHead className="w-[250px] sm:w-auto">Views</TableHead>
                <TableHead>Last Viewed</TableHead>
                <TableHead className="text-center sm:text-right"></TableHead>
              </TableRow>
            </TableHeader>
            <TableBody>
              {processedLinks && processedLinks.length > 0 ? (
                processedLinks
                  .filter((link) => !link.isArchived)
                  .map((link) => (
                    <Collapsible key={link.id} asChild>
                      <>
                        <TableRow
                          key={link.id}
                          className={cn(
                            "group/row",
                            popoverOpen === link.id && "bg-gray-100",
                          )}
                        >
                          <TableCell className="w-[250px] truncate font-medium">
                            <div className="flex items-center gap-x-2">
                              {link.groupId ? (
                                <ButtonTooltip content="Group Link">
                                  <BoxesIcon className="size-4" />
                                </ButtonTooltip>
                              ) : null}
                              {link.name || `Link #${link.id.slice(-5)}`}
                              {link.isNew && !link.isUpdated && (
                                <Badge
                                  variant="outline"
                                  className="border-emerald-600/80 text-emerald-600/80"
                                >
                                  New
                                </Badge>
                              )}
                              {link.isUpdated && (
                                <Badge
                                  variant="outline"
                                  className="border-blue-500/80 text-blue-500/80"
                                >
                                  Updated
                                </Badge>
                              )}
                              {link.domainId && isFree ? (
                                <span className="ml-2 rounded-full bg-destructive px-2.5 py-0.5 text-xs text-foreground ring-1 ring-destructive">
                                  Inactive
                                </span>
                              ) : null}
                            </div>
                          </TableCell>
                          <TableCell className="flex items-center gap-x-2 sm:min-w-[300px] md:min-w-[400px] lg:min-w-[450px]">
                            <div
                              className={cn(
                                `group/cell relative flex w-full items-center gap-x-4 overflow-hidden truncate rounded-sm px-3 py-1.5 text-center text-secondary-foreground transition-all group-hover/row:ring-1 group-hover/row:ring-gray-400 group-hover/row:dark:ring-gray-100 md:py-1`,
                                link.domainId && isFree
                                  ? "bg-destructive hover:bg-red-700 hover:dark:bg-red-200"
                                  : "bg-secondary hover:bg-emerald-700 hover:dark:bg-emerald-200",
                                popoverOpen === link.id &&
                                  "ring-1 ring-gray-400 dark:ring-gray-100",
                              )}
                            >
                              {/* Progress bar */}
                              {primaryVersion &&
                                !primaryVersion.hasPages &&
                                ["pdf", "slides", "docs", "cad"].includes(
                                  primaryVersion.type!,
                                ) && (
                                  <FileProcessStatusBar
                                    documentVersionId={primaryVersion.id}
                                    className="absolute bottom-0 left-0 right-0 top-0 z-20 flex h-full items-center gap-x-8"
                                    // @ts-ignore: mutateDocument is not present on datarooms but on document pages
                                    mutateDocument={mutateDocument}
                                  />
                                )}

                              <div className="flex w-full whitespace-nowrap text-sm group-hover/cell:opacity-0">
                                {link.domainId
                                  ? `https://${link.domainSlug}/${link.slug}`
                                  : `${process.env.NEXT_PUBLIC_MARKETING_URL}/view/${link.id}`}
                              </div>

                              {link.domainId && isFree ? (
                                <button
                                  className="absolute bottom-0 left-0 right-0 top-0 z-10 hidden w-full whitespace-nowrap text-center text-sm group-hover/cell:block group-hover/cell:text-primary-foreground"
                                  onClick={() =>
                                    router.push("/settings/billing")
                                  }
                                  title="Upgrade to activate link"
                                >
                                  Upgrade to activate link
                                </button>
                              ) : (
                                <button
                                  className="absolute bottom-0 left-0 right-0 top-0 z-10 hidden w-full whitespace-nowrap text-center text-xs group-hover/cell:block group-hover/cell:text-primary-foreground sm:text-sm"
                                  onClick={() =>
                                    handleCopyToClipboard(
                                      link.domainId
                                        ? `https://${link.domainSlug}/${link.slug}`
                                        : `${process.env.NEXT_PUBLIC_MARKETING_URL}/view/${link.id}`,
                                    )
                                  }
                                  title="Copy & Share"
                                >
                                  Copy & Share
                                </button>
                              )}
                            </div>
                            <ButtonTooltip content="Preview link">
                              <Button
                                variant={"link"}
                                size={"icon"}
                                className="group h-7 w-8"
                                onClick={() => handlePreviewLink(link)}
                              >
                                <span className="sr-only">Preview link</span>
                                <EyeIcon className="text-gray-400 group-hover:text-gray-500" />
                              </Button>
                            </ButtonTooltip>
                            {isMobile ? (
                              <ButtonTooltip content="Edit link">
                                <Button
                                  variant={"link"}
                                  size={"icon"}
                                  className="group h-7 w-8"
                                  onClick={() => handleEditLink(link)}
                                >
                                  <span className="sr-only">Edit link</span>
                                  <Settings2Icon className="text-gray-400 group-hover:text-gray-500" />
                                </Button>
                              </ButtonTooltip>
                            ) : (
                              <Popover
                                open={popoverOpen === link.id}
                                onOpenChange={() => {}}
                              >
                                <PopoverTrigger asChild>
                                  <Button
                                    variant="link"
                                    className={cn(
                                      "h-7 font-normal hover:no-underline focus-visible:ring-0 focus-visible:ring-offset-0",
                                      popoverOpen === link.id
                                        ? "text-foreground"
                                        : "text-muted-foreground hover:text-foreground",
                                    )}
                                    size="sm"
                                    onClick={(e) => {
                                      e.preventDefault();
                                      handleEditLink(link);
                                    }}
                                    onMouseDown={(e) => e.preventDefault()}
                                    onMouseEnter={() => {
                                      hoverTimeout.current = setTimeout(
                                        () => setPopoverOpen(link.id),
                                        250,
                                      );
                                    }}
                                    onMouseLeave={() => {
                                      if (hoverTimeout.current)
                                        clearTimeout(hoverTimeout.current);

                                      // Add delay before closing to prevent flickering
                                      hoverTimeout.current = setTimeout(
                                        () => setPopoverOpen(null),
                                        100,
                                      );
                                    }}
                                  >
                                    <Settings2Icon strokeWidth={1.75} />
                                    <span className="whitespace-nowrap">
                                      {countActiveSettings(link)}{" "}
                                      {countActiveSettings(link) === 1
                                        ? "control"
                                        : "controls"}
                                    </span>
                                  </Button>
                                </PopoverTrigger>
                                <PopoverContent
                                  side="top"
                                  align="start"
                                  className="w-56 p-0"
                                  onMouseEnter={() => {
                                    if (hoverTimeout.current)
                                      clearTimeout(hoverTimeout.current);
                                    setPopoverOpen(link.id);
                                  }}
                                  onMouseLeave={() => {
                                    if (hoverTimeout.current)
                                      clearTimeout(hoverTimeout.current);

                                    // Add delay before closing to prevent flickering
                                    hoverTimeout.current = setTimeout(
                                      () => setPopoverOpen(null),
                                      100,
                                    );
                                  }}
                                >
                                  <LinkActiveControls
                                    link={link}
                                    onEditClick={(e) => {
                                      e.preventDefault();
                                      handleEditLink(link);
                                    }}
                                  />
                                </PopoverContent>
                              </Popover>
                            )}
                          </TableCell>
                          {hasAnyTags ? (
                            <TableCell className="w-[250px] 2xl:w-auto">
                              <TagColumn link={link} />
                            </TableCell>
                          ) : null}
                          <TableCell>
                            <CollapsibleTrigger
                              disabled={
                                Number(nFormatter(link._count.views)) === 0 ||
                                targetType === "DATAROOM"
                              }
                            >
                              <div className="flex items-center space-x-1 [&[data-state=open]>svg.chevron]:rotate-180">
                                <BarChart className="h-4 w-4 text-muted-foreground" />
                                <p className="whitespace-nowrap text-sm text-muted-foreground">
                                  {nFormatter(link._count.views)}
                                  <span className="ml-1 hidden sm:inline-block">
                                    views
                                  </span>
                                </p>
                                {Number(nFormatter(link._count.views)) > 0 &&
                                targetType !== "DATAROOM" ? (
                                  <ChevronDown className="chevron h-4 w-4 shrink-0 text-muted-foreground transition-transform duration-200" />
                                ) : null}
                              </div>
                            </CollapsibleTrigger>
                          </TableCell>
                          <TableCell className="text-sm text-muted-foreground">
                            {link.views[0] ? (
                              <time
                                dateTime={new Date(
                                  link.views[0].viewedAt,
                                ).toISOString()}
                              >
                                {timeAgo(link.views[0].viewedAt)}
                              </time>
                            ) : (
                              "-"
                            )}
                          </TableCell>
                          <TableCell className="text-center sm:text-right">
                            <DropdownMenu>
                              <DropdownMenuTrigger asChild>
                                <Button
                                  variant="ghost"
                                  className="h-8 w-8 p-0 group-hover/row:ring-1 group-hover/row:ring-gray-200 group-hover/row:dark:ring-gray-700"
                                >
                                  <span className="sr-only">Open menu</span>
                                  <MoreHorizontal className="h-4 w-4" />
                                </Button>
                              </DropdownMenuTrigger>
                              <DropdownMenuContent align="end">
                                <DropdownMenuLabel>Actions</DropdownMenuLabel>
                                <DropdownMenuSeparator />
                                <DropdownMenuItem
                                  onClick={() => handleEditLink(link)}
                                >
                                  <Settings2Icon className="mr-2 h-4 w-4" />
                                  Edit Link
                                </DropdownMenuItem>
                                <DropdownMenuItem
                                  onClick={() => handlePreviewLink(link)}
                                >
                                  <EyeIcon className="mr-2 h-4 w-4" />
                                  Preview Link
                                </DropdownMenuItem>
                                <DropdownMenuItem
                                  disabled={!canAddLinks}
                                  onClick={() => handleDuplicateLink(link)}
                                >
                                  <CopyPlusIcon className="mr-2 h-4 w-4" />
                                  Duplicate Link
                                </DropdownMenuItem>
                                {features?.embedding ? (
                                  <DropdownMenuItem
                                    onClick={() => {
                                      setSelectedEmbedLink({
                                        id: link.id,
                                        name:
                                          link.name ||
                                          `Link #${link.id.slice(-5)}`,
                                      });
                                      setEmbedModalOpen(true);
                                    }}
                                  >
                                    <Code2Icon className="mr-2 h-4 w-4" />
                                    Get Embed Code
                                  </DropdownMenuItem>
                                ) : null}
                                <DropdownMenuItem
                                  className="text-destructive focus:bg-destructive focus:text-destructive-foreground"
                                  onClick={() =>
                                    handleArchiveLink(
                                      link.id,
                                      link.documentId ?? link.dataroomId ?? "",
                                      link.isArchived,
                                    )
                                  }
                                >
                                  <ArchiveIcon className="mr-2 h-4 w-4" />
                                  Archive
                                </DropdownMenuItem>
                              </DropdownMenuContent>
                            </DropdownMenu>
                          </TableCell>
                        </TableRow>
                        <CollapsibleContent asChild>
                          <LinksVisitors
                            linkName={link.name || "No link name"}
                            linkId={link.id}
                          />
                        </CollapsibleContent>
                      </>
                    </Collapsible>
                  ))
              ) : (
                <TableRow>
                  <TableCell colSpan={5}>
                    <div className="flex w-full flex-col items-center justify-center gap-4 rounded-xl py-4">
                      <div className="hidden rounded-full sm:block">
                        <div
                          className={cn(
                            "rounded-full border border-white bg-gradient-to-t from-gray-100 p-1 md:p-3",
                          )}
                        >
                          <LinkIcon className="size-6" />
                        </div>
                      </div>
                      <p>No links found for this {targetType.toLowerCase()}</p>
                      <AddLinkButton />
                    </div>
                  </TableCell>
                </TableRow>
              )}
            </TableBody>
          </Table>
        </div>

        <LinkSheet
          isOpen={isLinkSheetVisible}
          setIsOpen={setIsLinkSheetVisible}
          linkType={`${targetType}_LINK`}
          currentLink={selectedLink.id ? selectedLink : undefined}
          existingLinks={links}
        />

        {selectedEmbedLink && (
          <EmbedCodeModal
            isOpen={embedModalOpen}
            setIsOpen={setEmbedModalOpen}
            linkId={selectedEmbedLink.id}
            linkName={selectedEmbedLink.name}
          />
        )}

        {archivedLinksCount > 0 && (
          <Collapsible asChild>
            <>
              <CollapsibleTrigger asChild>
                <Button
                  variant="secondary"
                  size="sm"
                  className="mx-auto mt-4 flex h-8 items-center justify-center gap-x-1 text-gray-400 [&[data-state=open]>svg.chevron]:rotate-180"
                >
                  {archivedLinksCount} Archived Links
                  <ChevronDown className="chevron h-4 w-4 text-gray-400 transition-transform duration-200" />
                </Button>
              </CollapsibleTrigger>
              <CollapsibleContent className="mt-2">
                <div>
                  <h2 className="mb-2 md:mb-4">Archived Links</h2>
                </div>
                <div className="rounded-md border">
                  <Table>
                    <TableHeader>
                      <TableRow className="*:whitespace-nowrap *:font-medium hover:bg-transparent">
                        <TableHead>Name</TableHead>
                        <TableHead className="w-[150px] sm:w-[200px] md:w-[250px]">
                          Link
                        </TableHead>
                        <TableHead>Views</TableHead>
                        {hasAnyTags ? (
                          <TableHead className="w-[250px] 2xl:w-auto">
                            Tags
                          </TableHead>
                        ) : null}
                        <TableHead>Last Viewed</TableHead>
                        <TableHead className="ftext-center sm:text-right"></TableHead>
                      </TableRow>
                    </TableHeader>
                    <TableBody>
                      {processedLinks &&
                        processedLinks
                          .filter((link) => link.isArchived)
                          .map((link) => (
                            <>
                              <TableRow key={link.id} className="group/row">
                                <TableCell className="w-[180px] truncate">
                                  {link.name || "No link name"}
                                  {link.isNew && !link.isUpdated && (
                                    <Badge
                                      variant="outline"
                                      className="animate-pulse border-transparent bg-emerald-500/15 text-emerald-600 transition-colors hover:bg-emerald-500/20 focus:outline-none focus:ring-2 focus:ring-ring focus:ring-offset-2"
                                    >
                                      New
                                    </Badge>
                                  )}
                                  {link.isUpdated && (
                                    <Badge
                                      variant="outline"
                                      className="border-blue-500/30 text-blue-500"
                                    >
                                      Updated
                                    </Badge>
                                  )}
                                </TableCell>
                                <TableCell className="max-w-[250px] sm:min-w-[300px] md:min-w-[400px] lg:min-w-[450px]">
                                  <div className="flex items-center gap-x-4 whitespace-nowrap rounded-sm bg-secondary px-3 py-1.5 text-xs text-secondary-foreground sm:py-1 sm:text-sm">
                                    {link.domainId
                                      ? `https://${link.domainSlug}/${link.slug}`
                                      : `${process.env.NEXT_PUBLIC_MARKETING_URL}/view/${link.id}`}
                                  </div>
                                </TableCell>
                                {hasAnyTags ? (
                                  <TableCell className="w-[250px] 2xl:w-auto">
                                    <div className="flex items-center gap-x-2">
                                      <TagColumn link={link} />
                                    </div>
                                  </TableCell>
                                ) : null}
                                <TableCell>
                                  <div className="flex items-center space-x-1 [&[data-state=open]>svg.chevron]:rotate-180">
                                    <BarChart className="h-4 w-4 text-gray-400" />
                                    <p className="whitespace-nowrap text-sm text-gray-400">
                                      {nFormatter(link._count.views)}
                                      <span className="ml-1 hidden sm:inline-block">
                                        views
                                      </span>
                                    </p>
                                  </div>
                                </TableCell>
                                <TableCell className="text-sm text-gray-400">
                                  {link.views[0] ? (
                                    <time
                                      dateTime={new Date(
                                        link.views[0].viewedAt,
                                      ).toISOString()}
                                    >
                                      {timeAgo(link.views[0].viewedAt)}
                                    </time>
                                  ) : (
                                    "-"
                                  )}
                                </TableCell>
                                <TableCell className="text-center sm:text-right">
                                  <DropdownMenu>
                                    <DropdownMenuTrigger asChild>
                                      <Button
                                        variant="ghost"
                                        className="h-8 w-8 p-0"
                                      >
                                        <span className="sr-only">
                                          Open menu
                                        </span>
                                        <MoreHorizontal className="h-4 w-4" />
                                      </Button>
                                    </DropdownMenuTrigger>
                                    <DropdownMenuContent align="end">
                                      <DropdownMenuLabel>
                                        Actions
                                      </DropdownMenuLabel>

                                      <DropdownMenuSeparator />
                                      <DropdownMenuItem
                                        className="text-destructive focus:bg-destructive focus:text-destructive-foreground"
                                        onClick={() =>
                                          handleArchiveLink(
                                            link.id,
                                            link.documentId ??
                                              link.dataroomId ??
                                              "",
                                            link.isArchived,
                                          )
                                        }
                                      >
                                        Reactivate
                                      </DropdownMenuItem>
                                    </DropdownMenuContent>
                                  </DropdownMenu>
                                </TableCell>
                              </TableRow>
                            </>
                          ))}
                    </TableBody>
                  </Table>
                </div>
              </CollapsibleContent>
            </>
          </Collapsible>
        )}
      </div>
    </>
  );
}<|MERGE_RESOLUTION|>--- conflicted
+++ resolved
@@ -206,11 +206,8 @@
       isFileRequestOnly: link.isFileRequestOnly ?? false,
       uploadFolderId: link.uploadFolderId ?? null,
       uploadFolderName: link.uploadFolderName ?? "Home",
-<<<<<<< HEAD
       requireAdminApproval: !!link.requireAdminApproval,
-=======
       enableIndexFile: link.enableIndexFile ?? false,
->>>>>>> 5dc6d09e
     });
     //wait for dropdown to close before opening the link sheet
     setTimeout(() => {
