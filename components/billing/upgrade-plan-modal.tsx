import Link from "next/link";
import { useRouter } from "next/router";

import { useEffect, useMemo, useState } from "react";
import React from "react";

import { useTeam } from "@/context/team-context";
<<<<<<< HEAD
import {
  CheckIcon,
  MinusCircleIcon,
  PlusCircleIcon,
  Users2Icon,
} from "lucide-react";
=======
import { getStripe } from "@/ee/stripe/client";
import { PLANS } from "@/ee/stripe/utils";
import { CheckIcon } from "lucide-react";
>>>>>>> 4ee6bd40

import { Button } from "@/components/ui/button";
import { Dialog, DialogContent, DialogTrigger } from "@/components/ui/dialog";
import { Switch } from "@/components/ui/switch";
import {
  Tooltip,
  TooltipContent,
  TooltipProvider,
  TooltipTrigger,
} from "@/components/ui/tooltip";

import { useAnalytics } from "@/lib/analytics";
import { usePlan } from "@/lib/swr/use-billing";
import { capitalize } from "@/lib/utils";

<<<<<<< HEAD
// Add the PLAN_PRICING constant
const PLAN_PRICING = {
  Pro: {
    extraUserPrice: {
      monthly: "€19/month per additional user",
      yearly: "€14/month per additional user",
    },
  },
  Business: {
    extraUserPrice: {
      monthly: "€26/month per additional user",
      yearly: "€19/month per additional user",
    },
  },
  "Data Rooms": {
    extraUserPrice: {
      monthly: "€49/month per additional user",
      yearly: "€33/month per additional user",
    },
  },
  "Data Rooms Plus": {
    extraUserPrice: {
      monthly: "€79/month per additional user",
      yearly: "€49/month per additional user",
    },
  },
};

=======
export enum PlanEnum {
  Pro = "Pro",
  Business = "Business",
  DataRooms = "Data Rooms",
}
>>>>>>> 4ee6bd40
export function UpgradePlanModal({
  clickedPlan,
  trigger,
  open,
  setOpen,
  children,
}: {
<<<<<<< HEAD
  clickedPlan: "Pro" | "Business" | "Data Rooms" | "Data Rooms Plus";
=======
  clickedPlan: PlanEnum;
>>>>>>> 4ee6bd40
  trigger?: string;
  open?: boolean;
  setOpen?: React.Dispatch<React.SetStateAction<boolean>>;
  children?: React.ReactNode;
}) {
  const router = useRouter();

  const [period, setPeriod] = useState<"yearly" | "monthly">("yearly");
  const [selectedPlan, setSelectedPlan] = useState<string | null>(null); // Track the clicked plan
  const teamInfo = useTeam();
  const { plan: teamPlan, trial, isCustomer, isOldAccount } = usePlan();
  const analytics = useAnalytics();
  const [showDataRoomsPlus, setShowDataRoomsPlus] = useState(false);

  const planFeatures = useMemo(
    () => ({
      Pro: {
        featureIntro: "Everything in Free, plus:",
        features: [
<<<<<<< HEAD
          <div
            key="users"
            className="flex items-center justify-between gap-x-8"
          >
            <div className="flex items-center gap-x-3">
              <span>2 users included</span>
            </div>
            <TooltipProvider>
              <Tooltip delayDuration={0}>
                <TooltipTrigger asChild>
                  <div className="cursor-help">
                    <Users2Icon className="h-4 w-4 text-gray-500" />
                  </div>
                </TooltipTrigger>
                <TooltipContent>
                  <p>{PLAN_PRICING.Pro.extraUserPrice[period]}</p>
                </TooltipContent>
              </Tooltip>
            </TooltipProvider>
          </div>,
          "100 documents",
=======
          "1 user included",
          "300 documents",
>>>>>>> 4ee6bd40
          "Unlimited links",
          <div key="custom-domain" className="flex items-center gap-x-3">
            <span>
              Custom domain <b>for documents</b>
            </span>
          </div>,
          "Folder organization",
<<<<<<< HEAD
          "Large file uploads",
          "Require email verification",
          "Video sharing and analytics",
          "More file types: pppt, docx, excel",
=======
          // "Require email verification",
          "More file types: ppt, docx, excel",
>>>>>>> 4ee6bd40
          "Papermark branding removed",
          "1-year analytics retention",
        ],
      },
      Business: {
        featureIntro: "Everything in Pro, plus:",
        features: [
          <div
            key="users"
            className="flex items-center justify-between gap-x-8"
          >
            <div className="flex items-center gap-x-3">
              <span>3 users included</span>
            </div>
            <TooltipProvider>
              <Tooltip delayDuration={0}>
                <TooltipTrigger asChild>
                  <div className="cursor-help">
                    <Users2Icon className="h-4 w-4 text-gray-500" />
                  </div>
                </TooltipTrigger>
                <TooltipContent>
                  <p>{PLAN_PRICING.Business.extraUserPrice[period]}</p>
                </TooltipContent>
              </Tooltip>
            </TooltipProvider>
          </div>,
          "1 dataroom",
          "1000 documents",
          <div key="custom-domain" className="flex items-center gap-x-3">
            <span>
              Custom domain <b>for documents</b>
            </span>
          </div>,
          "Unlimited folder levels",
          "Multi-file sharing",
          "Screen shield/fence protection",
          "Allow/Block list",
          "Dataroom branding",
          "Webhooks",
          "More file types: dwg, kml, zip",
          "2-year analytics retention",
        ],
      },
      "Data Rooms": {
        featureIntro: "Everything in Business, plus:",
        features: showDataRoomsPlus
          ? [
              <div
                key="users"
                className="flex items-center justify-between gap-x-8"
              >
                <div className="flex items-center gap-x-3">
                  <span>5 users included</span>
                </div>
                <TooltipProvider>
                  <Tooltip delayDuration={0}>
                    <TooltipTrigger asChild>
                      <div className="cursor-help">
                        <Users2Icon className="h-4 w-4 text-gray-500" />
                      </div>
                    </TooltipTrigger>
                    <TooltipContent>
                      <p>
                        {PLAN_PRICING["Data Rooms Plus"].extraUserPrice[period]}
                      </p>
                    </TooltipContent>
                  </Tooltip>
                </TooltipProvider>
              </div>,
              <div key="storage" className="flex items-center gap-x-3">
                <span>
                  <b>Unlimited</b> encrypted storage
                </span>
              </div>,
              "No file size limit",
              <div key="custom-domain" className="flex items-center gap-x-3">
                <span>
                  Unlimited custom domains <b>for data rooms</b>
                </span>
              </div>,
              "Q&A module with custom permissions",
              "Automatic file indexing",
              "Assign users to particular data room",
              "Email invite viewers directly from Papermark",
              "White-labeling",
              "Dedicated account manager",
              "3-year analytics retention",
            ]
          : [
              <div
                key="users"
                className="flex items-center justify-between gap-x-8"
              >
                <div className="flex items-center gap-x-3">
                  <span>3 users included</span>
                </div>
                <TooltipProvider>
                  <Tooltip delayDuration={0}>
                    <TooltipTrigger asChild>
                      <div className="cursor-help">
                        <Users2Icon className="h-4 w-4 text-gray-500" />
                      </div>
                    </TooltipTrigger>
                    <TooltipContent>
                      <p>{PLAN_PRICING["Data Rooms"].extraUserPrice[period]}</p>
                    </TooltipContent>
                  </Tooltip>
                </TooltipProvider>
              </div>,
              "Unlimited data rooms",
              "Unlimited documents",
              <div key="custom-domain" className="flex items-center gap-x-3">
                <span>
                  Custom domain <b>for data rooms</b>
                </span>
              </div>,
              "Data rooms analytics",
              "NDA agreements",
              "Dynamic watermark",
              "Granular user/group permissions",
              "Audit log for viewers",
              "24h priority support",
              "Custom onboarding",
              "2-year analytics retention",
            ],
      },
      "Data Rooms Plus": {
        featureIntro: "Everything in Data Rooms, plus:",
        features: [
          <div
            key="users"
            className="flex items-center justify-between gap-x-8"
          >
            <div className="flex items-center gap-x-3">
              <span>5 users included</span>
            </div>
            <TooltipProvider>
              <Tooltip delayDuration={0}>
                <TooltipTrigger asChild>
                  <div className="cursor-help">
                    <Users2Icon className="h-4 w-4 text-gray-500" />
                  </div>
                </TooltipTrigger>
                <TooltipContent>
                  <p>
                    {PLAN_PRICING["Data Rooms Plus"].extraUserPrice[period]}
                  </p>
                </TooltipContent>
              </Tooltip>
            </TooltipProvider>
          </div>,
          <div key="storage" className="flex items-center gap-x-3">
            <span>
              <b>Unlimited</b> encrypted storage
            </span>
          </div>,
          "No file size limit",
          <div key="custom-domain" className="flex items-center gap-x-3">
            <span>
              Unlimited custom domains <b>for data rooms</b>
            </span>
          </div>,
          "Q&A module with custom permissions",
          "Automatic file indexing",
          "Assign users to particular data room",
          "Email invite viewers directly from Papermark",
          "White-labeling",
          "Dedicated account manager",
          "3-year analytics retention",
        ],
      },
    }),
    [period, showDataRoomsPlus],
  );

  const plansToShow = useMemo(() => {
    switch (clickedPlan) {
      case "Pro":
        return ["Pro", "Business"];
      case "Business":
        return ["Business", "Data Rooms"];
      case "Data Rooms":
        return ["Data Rooms", "Data Rooms Plus"];
      case "Data Rooms Plus":
        return ["Data Rooms", "Data Rooms Plus"];
      default:
        return ["Pro", "Business"];
    }
  }, [clickedPlan]);

  // Update this to check for Data Rooms plans
  const isDataRoomsPlans = useMemo(
    () => plansToShow.every((plan) => plan.includes("Data Rooms")),
    [plansToShow],
  );

  // Track analytics event when modal is opened
  useEffect(() => {
    if (open) {
      analytics.capture("Upgrade Button Clicked", {
        trigger: trigger,
        teamId: teamInfo?.currentTeam?.id,
      });
    }
  }, [open, trigger]);

  const handleUpgradeClick = () => {
    analytics.capture("Upgrade Button Clicked", {
      trigger: trigger,
      teamId: teamInfo?.currentTeam?.id,
    });
  };

  // If button is present, clone it and add onClick handler
  const buttonChild = React.isValidElement<{
    onClick?: React.MouseEventHandler<HTMLButtonElement>;
  }>(children)
    ? React.cloneElement(children, { onClick: handleUpgradeClick })
    : children;

  // Add this helper function to get the correct plan name for button and pricing
  const getEffectivePlanName = (planOption: string) => {
    if (planOption === "Data Rooms" && showDataRoomsPlus) {
      return "Data Rooms Plus";
    }
    return planOption;
  };

  return (
    <Dialog open={open} onOpenChange={setOpen}>
      <DialogTrigger asChild>{buttonChild}</DialogTrigger>
      <DialogContent
        className="max-h-[90vh] overflow-y-auto bg-gray-50 text-foreground dark:bg-gray-900"
        style={{
          width: "90vw",
          maxWidth: "900px",
        }}
      >
        <div className="flex items-center justify-center">
          <span className="mr-2 text-sm">Monthly</span>
          <Switch
            checked={period === "yearly"}
            onCheckedChange={() =>
              setPeriod(period === "monthly" ? "yearly" : "monthly")
            }
          />
          <span className="ml-2 text-sm">
            Annually <span className="text-[#fb7a00]">(Save up to 35%)</span>
          </span>
        </div>

        <div className="isolate grid grid-cols-1 gap-4 overflow-hidden rounded-xl p-4 md:grid-cols-2">
          {plansToShow.map((planOption) => (
            <div
              key={planOption}
              className={`relative flex flex-col rounded-lg border ${
                planOption === "Business" && plansToShow.includes("Data Rooms")
                  ? "border-[#fb7a00]"
                  : planOption === "Data Rooms Plus" &&
                      plansToShow.includes("Data Rooms")
                    ? "border-gray-900"
                    : "border-gray-200"
              } bg-white p-6 shadow-sm dark:bg-gray-900`}
            >
              <div className="mb-4 border-b border-gray-200 pb-2">
                <div className="flex items-center justify-between">
                  <h3 className="text-balance text-xl font-medium text-gray-900 dark:text-white">
                    Papermark{" "}
                    {showDataRoomsPlus &&
                    planOption === "Data Rooms" &&
                    plansToShow.includes("Business")
                      ? "Data Rooms Plus"
                      : planOption}
                  </h3>
                  {planOption === "Data Rooms" &&
                    plansToShow.includes("Business") && (
                      <button
                        onClick={() => setShowDataRoomsPlus(!showDataRoomsPlus)}
                        className="focus:outline-none"
                      >
                        {showDataRoomsPlus ? (
                          <MinusCircleIcon className="h-6 w-6 text-[#fb7a00] hover:text-[#fb7a00]/90" />
                        ) : (
                          <PlusCircleIcon className="h-6 w-6 text-[#fb7a00] hover:text-[#fb7a00]/90" />
                        )}
                      </button>
                    )}
                </div>
                {((planOption === "Business" &&
                  plansToShow.includes("Data Rooms")) ||
                  (planOption === "Data Rooms Plus" &&
                    plansToShow.includes("Data Rooms"))) && (
                  <span
                    className={`absolute right-2 top-2 rounded px-2 py-1 text-xs text-white ${
                      planOption === "Data Rooms Plus"
                        ? "bg-gray-900"
                        : "bg-[#fb7a00]"
                    }`}
                  >
                    {planOption === "Data Rooms Plus"
                      ? "Best deal"
                      : "Most popular"}
                  </span>
                )}
              </div>

              {/* Update pricing section */}
              <div className="mb-2">
                <span className="text-balance text-4xl font-medium tabular-nums text-gray-900 dark:text-white">
                  €
                  {
                    PLANS.find(
                      (p) => p.name === getEffectivePlanName(planOption),
                    )?.price[period].amount
                  }
                </span>
                <span className="text-gray-500 dark:text-white/75">/month</span>
              </div>

              <p className="mt-4 text-sm text-gray-600 dark:text-white">
                {
                  planFeatures[planOption as keyof typeof planFeatures]
                    .featureIntro
                }
              </p>

              <ul className="mb-6 mt-2 space-y-2 text-sm leading-6 text-gray-600 dark:text-muted-foreground">
                {planFeatures[
                  planOption as keyof typeof planFeatures
                ].features.map((feature, i) => (
                  <li key={i} className="flex items-center text-sm">
                    <CheckIcon className="mr-3 h-5 w-5 flex-shrink-0 text-[#fb7a00]" />
                    <span>{feature}</span>
                  </li>
                ))}
              </ul>

              <div className="mt-auto">
                <Button
                  variant={planOption === "Business" ? "default" : "outline"}
                  className={`w-full py-2 text-sm ${
                    planOption === "Business"
                      ? "bg-[#fb7a00]/90 text-white hover:bg-[#fb7a00]"
                      : "bg-gray-800 text-white hover:bg-gray-900 hover:text-white dark:hover:bg-gray-700/80"
                  }`}
                  loading={selectedPlan === planOption}
                  disabled={selectedPlan !== null}
                  onClick={() => {
                    setSelectedPlan(planOption);
                    if (isCustomer && teamPlan !== "free") {
                      fetch(
                        `/api/teams/${teamInfo?.currentTeam?.id}/billing/manage`,
                        {
                          method: "POST",
                        },
                      )
                        .then(async (res) => {
                          const url = await res.json();
                          router.push(url);
                        })
                        .catch((err) => {
                          alert(err);
                          setSelectedPlan(null);
                        });
                    } else {
                      fetch(
                        `/api/teams/${teamInfo?.currentTeam?.id}/billing/upgrade?priceId=${
                          PLANS.find(
                            (p) => p.name === getEffectivePlanName(planOption),
                          )!.price[period].priceIds[
                            process.env.NEXT_PUBLIC_VERCEL_ENV === "production"
                              ? "production"
                              : "test"
                          ][isOldAccount ? "old" : "new"]
                        }`,
                        {
                          method: "POST",
                          headers: {
                            "Content-Type": "application/json",
                          },
                        },
                      )
                        .then(async (res) => {
                          const data = await res.json();
                          const { id: sessionId } = data;
                          const stripe = await getStripe(isOldAccount);
                          stripe?.redirectToCheckout({ sessionId });
                        })
                        .catch((err) => {
                          alert(err);
                          setSelectedPlan(null);
                        });
                    }
                  }}
                >
                  {selectedPlan === planOption
                    ? "Redirecting to Stripe..."
                    : `Upgrade to ${getEffectivePlanName(planOption)} ${capitalize(period)}`}
                </Button>
              </div>
            </div>
          ))}
        </div>
        <div className="text-center">
          <Link
            href="/settings/upgrade"
            className="text-sm text-muted-foreground underline-offset-4 hover:text-foreground hover:underline"
          >
            See all plans. All plans include unlimited viewers and page by page
            document analytics.
          </Link>
        </div>
      </DialogContent>
    </Dialog>
  );
}<|MERGE_RESOLUTION|>--- conflicted
+++ resolved
@@ -5,18 +5,14 @@
 import React from "react";
 
 import { useTeam } from "@/context/team-context";
-<<<<<<< HEAD
+import { getStripe } from "@/ee/stripe/client";
+import { PLANS } from "@/ee/stripe/utils";
 import {
   CheckIcon,
   MinusCircleIcon,
   PlusCircleIcon,
   Users2Icon,
 } from "lucide-react";
-=======
-import { getStripe } from "@/ee/stripe/client";
-import { PLANS } from "@/ee/stripe/utils";
-import { CheckIcon } from "lucide-react";
->>>>>>> 4ee6bd40
 
 import { Button } from "@/components/ui/button";
 import { Dialog, DialogContent, DialogTrigger } from "@/components/ui/dialog";
@@ -32,7 +28,6 @@
 import { usePlan } from "@/lib/swr/use-billing";
 import { capitalize } from "@/lib/utils";
 
-<<<<<<< HEAD
 // Add the PLAN_PRICING constant
 const PLAN_PRICING = {
   Pro: {
@@ -61,13 +56,12 @@
   },
 };
 
-=======
 export enum PlanEnum {
   Pro = "Pro",
   Business = "Business",
   DataRooms = "Data Rooms",
+  DataRoomsPlus = "Data Rooms Plus",
 }
->>>>>>> 4ee6bd40
 export function UpgradePlanModal({
   clickedPlan,
   trigger,
@@ -75,11 +69,7 @@
   setOpen,
   children,
 }: {
-<<<<<<< HEAD
-  clickedPlan: "Pro" | "Business" | "Data Rooms" | "Data Rooms Plus";
-=======
   clickedPlan: PlanEnum;
->>>>>>> 4ee6bd40
   trigger?: string;
   open?: boolean;
   setOpen?: React.Dispatch<React.SetStateAction<boolean>>;
@@ -99,32 +89,8 @@
       Pro: {
         featureIntro: "Everything in Free, plus:",
         features: [
-<<<<<<< HEAD
-          <div
-            key="users"
-            className="flex items-center justify-between gap-x-8"
-          >
-            <div className="flex items-center gap-x-3">
-              <span>2 users included</span>
-            </div>
-            <TooltipProvider>
-              <Tooltip delayDuration={0}>
-                <TooltipTrigger asChild>
-                  <div className="cursor-help">
-                    <Users2Icon className="h-4 w-4 text-gray-500" />
-                  </div>
-                </TooltipTrigger>
-                <TooltipContent>
-                  <p>{PLAN_PRICING.Pro.extraUserPrice[period]}</p>
-                </TooltipContent>
-              </Tooltip>
-            </TooltipProvider>
-          </div>,
-          "100 documents",
-=======
           "1 user included",
           "300 documents",
->>>>>>> 4ee6bd40
           "Unlimited links",
           <div key="custom-domain" className="flex items-center gap-x-3">
             <span>
@@ -132,16 +98,11 @@
             </span>
           </div>,
           "Folder organization",
-<<<<<<< HEAD
           "Large file uploads",
-          "Require email verification",
           "Video sharing and analytics",
-          "More file types: pppt, docx, excel",
-=======
           // "Require email verification",
           "More file types: ppt, docx, excel",
->>>>>>> 4ee6bd40
-          "Papermark branding removed",
+          "Remove Papermark branding",
           "1-year analytics retention",
         ],
       },
@@ -168,7 +129,7 @@
               </Tooltip>
             </TooltipProvider>
           </div>,
-          "1 dataroom",
+          "Unlimited data rooms",
           "1000 documents",
           <div key="custom-domain" className="flex items-center gap-x-3">
             <span>
@@ -178,6 +139,7 @@
           "Unlimited folder levels",
           "Multi-file sharing",
           "Screen shield/fence protection",
+          "Require email verification",
           "Allow/Block list",
           "Dataroom branding",
           "Webhooks",
