import Link from "next/link";
import { useRouter } from "next/router";



import { FormEvent, useCallback, useEffect, useState } from "react";



import { useTeam } from "@/context/team-context";
import { PlanEnum } from "@/ee/stripe/constants";
<<<<<<< HEAD
import { CheckCircleIcon, Loader2, UploadCloud } from "lucide-react";
import { usePlausible } from "next-plausible";
=======
>>>>>>> bc566332
import { parsePageId } from "notion-utils";
import { toast } from "sonner";
import { mutate } from "swr";

<<<<<<< HEAD


import { useAnalytics } from "@/lib/analytics";
import { SUPPORTED_DOCUMENT_MIME_TYPES } from "@/lib/constants";
import { useUpload } from "@/lib/context/upload-context";
import { DocumentData, createDocument, createNewDocumentVersion } from "@/lib/documents/create-document";
import { putFile } from "@/lib/files/put-file";
import { usePlan } from "@/lib/swr/use-billing";
import useLimits from "@/lib/swr/use-limits";
import { getSupportedContentType } from "@/lib/utils/get-content-type";



import DocumentUpload from "@/components/document-upload";
import GoogleDriveIntegration from "@/components/integrations/google-drive/google-drive";
import { useGoogleDriveStatus } from "@/components/integrations/google-drive/google-drive";
import GoogleDrivePicker, { GoogleDriveFile } from "@/components/integrations/google-drive/google-drive-picker";
import { Button } from "@/components/ui/button";
import { Card, CardContent, CardDescription, CardHeader, CardTitle } from "@/components/ui/card";
import { Dialog, DialogContent, DialogDescription, DialogTitle, DialogTrigger } from "@/components/ui/dialog";
import { Label } from "@/components/ui/label";
import { Tabs, TabsContent, TabsList, TabsTrigger } from "@/components/ui/tabs";



import { UpgradePlanModal } from "../billing/upgrade-plan-modal";
import { ConfirmationDialog } from "../ui/confirmation-dialog";





export interface ProcessedFile {
  folderId: string;
  folderName: string;
  parentFolderId: string | null;
  files: Array<{
    fileId: string;
    fileName: string;
    fileType: string;
    parentId?: string;
    folderPathName?: string;
  }>;
  children?: ProcessedFile[];
}

export interface Files {
  fileId: string;
  fileName: string;
  fileType: string;
  folderPathName: string | undefined;
=======
import { useAnalytics } from "@/lib/analytics";
import {
  DocumentData,
  createDocument,
  createNewDocumentVersion,
} from "@/lib/documents/create-document";
import { putFile } from "@/lib/files/put-file";
import { usePlan } from "@/lib/swr/use-billing";
import useLimits from "@/lib/swr/use-limits";
import { getSupportedContentType } from "@/lib/utils/get-content-type";

import DocumentUpload from "@/components/document-upload";
import { Button } from "@/components/ui/button";
import {
  Card,
  CardContent,
  CardDescription,
  CardHeader,
  CardTitle,
} from "@/components/ui/card";
import {
  Dialog,
  DialogContent,
  DialogDescription,
  DialogTitle,
  DialogTrigger,
} from "@/components/ui/dialog";
import { Label } from "@/components/ui/label";
import { Tabs, TabsContent, TabsList, TabsTrigger } from "@/components/ui/tabs";

import { UpgradePlanModal } from "../billing/upgrade-plan-modal";
import { SetGroupPermissionsModal } from "../datarooms/groups/set-group-permissions-modal";

interface DataroomDocument {
  id: string;
  documentId: string;
  dataroomId: string;
>>>>>>> bc566332
}

export function AddDocumentModal({
  newVersion,
  children,
  isDataroom,
  dataroomId,
  setAddDocumentModalOpen,
  openModal,
}: {
  newVersion?: boolean;
  children: React.ReactNode;
  isDataroom?: boolean;
  openModal?: boolean;
  dataroomId?: string;
  setAddDocumentModalOpen?: (isOpen: boolean) => void;
}) {
  const router = useRouter();
  const analytics = useAnalytics();
  const [uploading, setUploading] = useState<boolean>(false);
  const [isOpen, setIsOpen] = useState<boolean | undefined>(undefined);
  const [currentFile, setCurrentFile] = useState<File | null>(null);
  const [notionLink, setNotionLink] = useState<string | null>(null);
<<<<<<< HEAD
  const { startUpload } = useUpload();
  const [selectedGoogleDriveFile, setSelectedGoogleDriveFile] = useState<{
    id: string;
    name: string;
    mimeType: string;
    size: number;
  } | null>(null);
  const teamInfo = useTeam();
  const { canAddDocuments } = useLimits();
  const { plan, trial } = usePlan();
  const isFreePlan = plan === "free";
  const isTrial = !!trial;
  const {
    isConnected,
    googleDriveIntegration,
    isLoading,
    mutate: mutateGoogleDriveIntegration,
  } = useGoogleDriveStatus();
=======
  const [showGroupPermissions, setShowGroupPermissions] = useState(false);
  const [uploadedFiles, setUploadedFiles] = useState<
    {
      documentId: string;
      dataroomDocumentId: string;
      fileName: string;
    }[]
  >([]);
  const teamInfo = useTeam();
  const { canAddDocuments } = useLimits();
  const { plan, isFree, isTrial } = usePlan();

>>>>>>> bc566332
  const teamId = teamInfo?.currentTeam?.id as string;
  const [showConfirmDialog, setShowConfirmDialog] = useState<boolean>(false);
  const [confirmDialogData, setConfirmDialogData] = useState<{
    totalFiles: number;
    totalFolders: number;
    treeStructure: ProcessedFile;
    filesList: Files[];
  } | null>(null);
  useEffect(() => {
    if (openModal) setIsOpen(openModal);
  }, [openModal]);

  /** current folder name */
  const currentFolderPath = router.query.name as string[] | undefined;

  const addDocumentToDataroom = async ({
    documentId,
    folderPathName,
  }: {
    documentId: string;
    folderPathName?: string;
  }): Promise<Response | undefined> => {
    try {
      const response = await fetch(
        `/api/teams/${teamInfo?.currentTeam?.id}/datarooms/${dataroomId}/documents`,
        {
          method: "POST",
          headers: {
            "Content-Type": "application/json",
          },
          body: JSON.stringify({
            documentId: documentId,
            folderPathName: folderPathName,
          }),
        },
      );

      if (!response.ok) {
        const { message } = await response.json();
        toast.error(message);
        return undefined;
      }

      mutate(
        `/api/teams/${teamInfo?.currentTeam?.id}/datarooms/${dataroomId}/documents`,
      );
      mutate(
        `/api/teams/${teamInfo?.currentTeam?.id}/datarooms/${dataroomId}/folders/documents/${folderPathName}`,
      );

      toast.success("Document added to dataroom successfully! 🎉");
      return response;
    } catch (error) {
      toast.error("Error adding document to dataroom.");
      console.error(
        "An error occurred while adding document to the dataroom: ",
        error,
      );
      return undefined;
    }
  };

  const handleFileUpload = async (
    event: FormEvent<HTMLFormElement>,
  ): Promise<void> => {
    event.preventDefault();

    // Check if the file is chosen
    if (!currentFile) {
      toast.error("Please select a file to upload.");
      return; // prevent form from submitting
    }

    if (!canAddDocuments) {
      toast.error("You have reached the maximum number of documents.");
      return;
    }

    try {
      setUploading(true);

      let contentType = currentFile.type;
      let supportedFileType = getSupportedContentType(contentType);

      if (
        currentFile.name.endsWith(".dwg") ||
        currentFile.name.endsWith(".dxf")
      ) {
        supportedFileType = "cad";
        contentType = `image/vnd.${currentFile.name.split(".").pop()}`;
      }

      if (currentFile.name.endsWith(".xlsm")) {
        supportedFileType = "sheet";
        contentType = "application/vnd.ms-excel.sheet.macroEnabled.12";
      }

      if (!supportedFileType) {
        setUploading(false);
        toast.error(
          "Unsupported file format. Please upload a PDF, Powerpoint, Excel, Word or image file.",
        );
        return;
      }

      const { type, data, numPages, fileSize } = await putFile({
        file: currentFile,
        teamId,
      });

      const documentData: DocumentData = {
        name: currentFile.name,
        key: data!,
        storageType: type!,
        contentType: contentType,
        supportedFileType: supportedFileType,
        fileSize: fileSize,
      };
      let response: Response | undefined;
      // create a document or new version in the database
      if (!newVersion) {
        // create a document in the database
        response = await createDocument({
          documentData,
          teamId,
          numPages,
          folderPathName: currentFolderPath?.join("/"),
        });
      } else {
        // create a new version for existing document in the database
        const documentId = router.query.id as string;
        response = await createNewDocumentVersion({
          documentData,
          documentId,
          numPages,
          teamId,
        });
      }

      if (response) {
        const document = await response.json();

        if (isDataroom && dataroomId) {
          const dataroomResponse = await addDocumentToDataroom({
            documentId: document.id,
            folderPathName: currentFolderPath?.join("/"),
          });

          if (dataroomResponse?.ok) {
            const dataroomDocument =
              (await dataroomResponse.json()) as DataroomDocument & {
                dataroom: { _count: { viewerGroups: number } };
              };

            if (dataroomDocument.dataroom._count.viewerGroups > 0) {
              setShowGroupPermissions(true);
              setUploadedFiles([
                {
                  documentId: document.id,
                  dataroomDocumentId: dataroomDocument.id,
                  fileName: document.name,
                },
              ]);
            }
          }

          analytics.capture("Document Added", {
            documentId: document.id,
            name: document.name,
            numPages: document.numPages,
            path: router.asPath,
            type: document.type,
            teamId: teamId,
            dataroomId: dataroomId,
            $set: {
              teamId: teamId,
              teamPlan: plan,
            },
          });

          return;
        }

        if (!newVersion) {
          toast.success("Document uploaded. Redirecting to document page...");

          analytics.capture("Document Added", {
            documentId: document.id,
            name: document.name,
            numPages: document.numPages,
            path: router.asPath,
            type: document.type,
            teamId: teamId,
            $set: {
              teamId: teamId,
              teamPlan: plan,
            },
          });

          // redirect to the document page
          router.push("/documents/" + document.id);
        } else {
          analytics.capture("Document Added", {
            documentId: document.id,
            name: document.name,
            numPages: document.numPages,
            path: router.asPath,
            type: document.type,
            newVersion: true,
            teamId: teamId,
            $set: {
              teamId: teamId,
              teamPlan: plan,
            },
          });
          toast.success("New document version uploaded.");

          // reload to the document page
          router.reload();
        }
      }
    } catch (error) {
      setUploading(false);
      toast.error("An error occurred while uploading the file.");
      console.error("An error occurred while uploading the file: ", error);
    } finally {
      setUploading(false);
      setIsOpen(false);
      setAddDocumentModalOpen && setAddDocumentModalOpen(false);
    }
  };

  const createNotionFileName = () => {
    // Extract Notion file name from the URL
    const urlSegments = (notionLink as string).split("/")[3];
    // Remove the last hyphen along with the Notion ID
    const extractName = urlSegments.replace(/-([^/-]+)$/, "");
    const notionFileName = extractName.replaceAll("-", " ") || "Notion Link";

    return notionFileName;
  };

  const handleNotionUpload = async (
    event: FormEvent<HTMLFormElement>,
  ): Promise<void> => {
    event.preventDefault();

    if (!canAddDocuments) {
      toast.error("You have reached the maximum number of documents.");
      return;
    }

    const validateNotionPageURL = parsePageId(notionLink);
    // Check if it's a valid URL or not by Regx
    const isValidURL =
      /^(https?:\/\/)?([a-zA-Z0-9-]+\.){1,}[a-zA-Z]{2,}([a-zA-Z0-9-._~:/?#[\]@!$&'()*+,;=]+)?$/;

    // Check if the field is empty or not
    if (!notionLink) {
      toast.error("Please enter a Notion link to proceed.");
      return; // prevent form from submitting
    }
    if (validateNotionPageURL === null || !isValidURL.test(notionLink)) {
      toast.error("Please enter a valid Notion link to proceed.");
      return;
    }

    try {
      setUploading(true);

      const response = await fetch(
        `/api/teams/${teamInfo?.currentTeam?.id}/documents`,
        {
          method: "POST",
          headers: {
            "Content-Type": "application/json",
          },
          body: JSON.stringify({
            name: createNotionFileName(),
            url: notionLink,
            numPages: 1,
            type: "notion",
            createLink: false,
            folderPathName: currentFolderPath?.join("/"),
          }),
        },
      );

      if (!response.ok) {
        const { error } = await response.json();
        toast.error(error);
        return;
      }

      const document = await response.json();

      if (isDataroom && dataroomId) {
        const dataroomResponse = await addDocumentToDataroom({
          documentId: document.id,
          folderPathName: currentFolderPath?.join("/"),
        });

        if (dataroomResponse?.ok) {
          const dataroomDocument =
            (await dataroomResponse.json()) as DataroomDocument & {
              dataroom: { _count: { viewerGroups: number } };
            };

          if (dataroomDocument.dataroom._count.viewerGroups > 0) {
            setShowGroupPermissions(true);
            setUploadedFiles([
              {
                documentId: document.id,
                dataroomDocumentId: dataroomDocument.id,
                fileName: document.name,
              },
            ]);
          }
        }

        analytics.capture("Document Added", {
          documentId: document.id,
          name: document.name,
          numPages: document.numPages,
          path: router.asPath,
          type: "notion",
          teamId: teamId,
          dataroomId: dataroomId,
          $set: {
            teamId: teamId,
            teamPlan: plan,
          },
        });

        return;
      }

      if (!newVersion) {
        toast.success("Notion Page processed. Redirecting to document page...");

        analytics.capture("Document Added", {
          documentId: document.id,
          name: document.name,
          fileSize: null,
          path: router.asPath,
          type: "notion",
          teamId: teamId,
          $set: {
            teamId: teamId,
            teamPlan: plan,
          },
        });

        // redirect to the document page
        router.push("/documents/" + document.id);
      }
    } catch (error) {
      setUploading(false);
      toast.error(
        "Oops! Can't access the Notion page. Please double-check it's set to 'Public'.",
      );
      console.error(
        "An error occurred while processing the Notion link: ",
        error,
      );
    } finally {
      setUploading(false);
      setIsOpen(false);
    }
  };

  const processItems = async (
    items: GoogleDriveFile[],
    processedFiles?: ProcessedFile,
  ): Promise<{ processedFiles: ProcessedFile; files: Files[] }> => {
    let rootFolderFiles: Files[] = [];
    const folderIds: string[] = [];

    for (const item of items) {
      if (item.type === "folder") {
        folderIds.push(item.id);
      } else {
        rootFolderFiles.push({
          fileId: item.id,
          fileName: item.name,
          fileType: item.mimeType,
          folderPathName: currentFolderPath?.join("/"),
        });
      }
    }
    let children: ProcessedFile[] = [];
    let files: Files[] = [];
    if (folderIds.length > 0) {
      try {
        const response = await fetch(
          "/api/integrations/google-drive/list-files",
          {
            method: "POST",
            headers: { "Content-Type": "application/json" },
            body: JSON.stringify({
              folderIds,
              folderPathName: currentFolderPath?.join("/"),
              teamId,
              dataroomId,
            }),
          },
        );
        if (!response.ok) {
          const error = await response.json();
          if (error.requiresReconnect) {
            toast.error("Google Drive connection expired. Please reconnect.");
            const fallbackProcessedFiles: ProcessedFile = processedFiles || {
              folderId: "root",
              folderName: "Root",
              parentFolderId: null,
              files: rootFolderFiles,
              children: [],
            };
            return {
              processedFiles: fallbackProcessedFiles,
              files: [...rootFolderFiles, ...files],
            };
          }
          throw new Error(error.message || "Failed to list files");
        }
        const data: { tree: ProcessedFile[]; files: Files[] } =
          await response.json();
        files = [...rootFolderFiles, ...data.files];
        children.push(...data.tree);
      } catch (error) {
        console.error("Error processing Google Drive file:", error);
        toast.error("Failed to process file from Google Drive");
        const fallbackProcessedFiles: ProcessedFile = processedFiles || {
          folderId: "root",
          folderName: "Root",
          parentFolderId: null,
          files: rootFolderFiles,
          children: [],
        };
        return {
          processedFiles: fallbackProcessedFiles,
          files: [...rootFolderFiles, ...files],
        };
      }
    }
    if (folderIds.length === 0) {
      files = [...rootFolderFiles];
    }
    processedFiles = {
      folderId: "root",
      folderName: "Root",
      parentFolderId: null,
      files: rootFolderFiles,
      children: children,
    };
    return { processedFiles, files: files };
  };

  const handleGoogleDriveFileSelect = async (files: GoogleDriveFile[]) => {
    if (!files.length) {
      toast.error("No files selected from Google Drive");
      return;
    }

    setUploading(true);

    try {
      const processPromise = processItems(files);
      toast.promise(processPromise, {
        loading: "Getting files from Google Drive...",
        success: "Files processed successfully",
        error: "Failed to process files from Google Drive",
      });

      const { processedFiles: treeStructure, files: filesList } =
        await processPromise;

      // Count files and folders
      const totalFiles = filesList.length;
      const totalFolders = countFolders(treeStructure);
      setConfirmDialogData({
        totalFiles,
        totalFolders,
        treeStructure,
        filesList,
      });
      setShowConfirmDialog(true);
      setUploading(false);
    } catch (error) {
      console.error("Error processing Google Drive files:", error);
      const errorMessage =
        error instanceof Error
          ? error.message
          : "Failed to process files from Google Drive";
      toast.error(errorMessage);
      setUploading(false);
    }
  };

  const handleUploadConfirm = async () => {
    if (!confirmDialogData) return;
    setIsOpen(false);
    setUploading(true);
    try {
      await startUpload({
        treeFiles: confirmDialogData.treeStructure,
        path: currentFolderPath?.join("/"),
        dataroomId,
        filesList: confirmDialogData.filesList,
        teamId,
      });
      setAddDocumentModalOpen && setAddDocumentModalOpen(false);
    } catch (error) {
      console.error("Error uploading files:", error);
      const errorMessage =
        error instanceof Error ? error.message : "Failed to upload files";
      toast.error(errorMessage);
    } finally {
      setUploading(false);
      setShowConfirmDialog(false);
      setConfirmDialogData(null);
    }
  };

  // Helper function to count folders in the tree structure
  const countFolders = useCallback((tree: ProcessedFile): number => {
    let count = 0;
    if (tree.children && tree.children.length > 0) {
      count += tree.children.length;
      tree.children.forEach((child) => {
        count += countFolders(child);
      });
    }
    return count;
  }, []);

  const handleGoogleDriveError = (error: Error) => {
    console.error("Google Drive error:", error);
    toast.error("Failed to select file from Google Drive");
  };

  const clearModelStates = () => {
    currentFile !== null && setCurrentFile(null);
    notionLink !== null && setNotionLink(null);
    selectedGoogleDriveFile !== null && setSelectedGoogleDriveFile(null);
    setIsOpen(!isOpen);
    setAddDocumentModalOpen && setAddDocumentModalOpen(!isOpen);
  };

  if (!canAddDocuments && children) {
    if (newVersion) {
      return (
        <UpgradePlanModal
          clickedPlan={PlanEnum.Pro}
          trigger={"limit_upload_document_version"}
        >
          {children}
        </UpgradePlanModal>
      );
    }
    return (
      <UpgradePlanModal
        clickedPlan={PlanEnum.Pro}
        trigger={"limit_upload_documents"}
      >
        <Button>Upgrade to Add Documents</Button>
      </UpgradePlanModal>
    );
  }

  return (
    <>
      <Dialog open={isOpen} onOpenChange={clearModelStates}>
        <DialogTrigger asChild>{children}</DialogTrigger>
        <DialogContent
          className="border-none bg-transparent text-foreground shadow-none"
          isDocumentDialog
        >
          <DialogTitle className="sr-only">Add Document</DialogTitle>
          <DialogDescription className="sr-only">
            An overlayed modal that can be clicked to upload a document
          </DialogDescription>
          <Tabs defaultValue="document">
            {!newVersion ? (
<<<<<<< HEAD
              <TabsList className="grid w-full grid-cols-3">
                <TabsTrigger value="document">Document</TabsTrigger>
                <TabsTrigger value="google-drive">Google Drive</TabsTrigger>
                <TabsTrigger value="notion">Notion Page</TabsTrigger>
              </TabsList>
            ) : (
              <TabsList className="grid w-full grid-cols-2">
                <TabsTrigger value="document">Document</TabsTrigger>
                <TabsTrigger value="google-drive">Google Drive</TabsTrigger>
=======
              <TabsList className="grid w-full grid-cols-2">
                <TabsTrigger value="document">Document</TabsTrigger>
                <TabsTrigger value="notion">Notion Page</TabsTrigger>
              </TabsList>
            ) : (
              <TabsList className="grid w-full grid-cols-1">
                <TabsTrigger value="document">Document</TabsTrigger>
>>>>>>> bc566332
              </TabsList>
            )}
            <TabsContent value="document">
              <Card>
                <CardHeader className="space-y-3">
                  <CardTitle>
                    {newVersion ? `Upload a new version` : `Share a document`}
                  </CardTitle>
                  <CardDescription>
                    {newVersion ? (
                      `After you upload a new version, the existing links will remain the unchanged.`
                    ) : (
                      <span>
                        After you upload the document, create a shareable link.{" "}
<<<<<<< HEAD
                        {isFreePlan && !isTrial ? (
=======
                        {isFree && !isTrial ? (
>>>>>>> bc566332
                          <>
                            Upload larger files and more{" "}
                            <Link
                              href="https://www.papermark.com/help/article/document-types"
                              target="_blank"
                              className="underline underline-offset-4 transition-all hover:text-muted-foreground/80 hover:dark:text-muted-foreground/80"
                            >
                              file types
                            </Link>{" "}
                            with a higher plan.
                          </>
                        ) : null}
                      </span>
                    )}
                  </CardDescription>
                </CardHeader>
                <CardContent className="space-y-2">
                  <form
                    encType="multipart/form-data"
                    onSubmit={handleFileUpload}
                    className="flex flex-col space-y-4"
                  >
                    <div className="space-y-1">
                      <div className="grid grid-cols-1 gap-x-6 gap-y-8 sm:grid-cols-6">
                        <DocumentUpload
                          currentFile={currentFile}
                          setCurrentFile={setCurrentFile}
                        />
                      </div>
                    </div>

                    {!newVersion ? (
                      <div className="flex justify-center">
                        <button
                          type="button"
                          className="text-sm text-muted-foreground underline-offset-4 transition-all hover:text-gray-800 hover:underline hover:dark:text-muted-foreground/80"
                          onClick={(e) => {
                            e.stopPropagation();
                            document
                              .getElementById("upload-multi-files-zone")
                              ?.click();
                            clearModelStates();
                          }}
                        >
                          Want to upload multiple files?
                        </button>
                      </div>
                    ) : null}

                    <div className="flex justify-center">
                      <Button
                        type="submit"
                        className="w-full lg:w-1/2"
                        disabled={uploading || !currentFile}
                        loading={uploading}
                      >
                        {uploading ? "Uploading..." : "Upload Document"}
                      </Button>
                    </div>
                  </form>
                </CardContent>
              </Card>
            </TabsContent>
<<<<<<< HEAD
            <TabsContent value="google-drive">
              <Card className="rounded-lg shadow-lg">
                <CardHeader className="space-y-3">
                  <CardTitle className="flex items-center text-xl font-bold">
                    <UploadCloud className="mr-2 text-blue-500" />
                    {newVersion
                      ? `Upload from Google Drive`
                      : `Import from Google Drive`}
                  </CardTitle>
                  <CardDescription className="text-sm text-muted-foreground">
                    {isConnected || !isLoading
                      ? "Select a file from your Google Drive to import"
                      : "Sync your Google Drive account to import files"}
                  </CardDescription>
                </CardHeader>
                <CardContent className="space-y-4">
                  {isConnected ? (
                    <div className="flex flex-col items-center space-y-6">
                      <div className="flex w-full items-center space-x-2 rounded-md border border-green-200 bg-green-50 p-3 text-sm text-green-800">
                        <CheckCircleIcon className="h-4 w-4 text-green-500" />
                        <span>
                          <span className="font-medium">
                            Google Drive connected.
                          </span>{" "}
                          Select a file to import.
                        </span>
                      </div>
                      <GoogleDrivePicker
                        onFileSelect={handleGoogleDriveFileSelect}
                        onError={handleGoogleDriveError}
                        accessToken={
                          googleDriveIntegration?.integration.accessToken || ""
                        }
                        isConnected={isConnected}
                        setAddDocumentModalOpen={setIsOpen}
                        fileTypes={SUPPORTED_DOCUMENT_MIME_TYPES}
                        isDriveLoading={isLoading}
                        mutate={mutateGoogleDriveIntegration}
                      />
                    </div>
                  ) : (
                    <div className="flex flex-col items-center space-y-4">
                      <GoogleDriveIntegration className="flex-col gap-y-6" />
                    </div>
                  )}
                </CardContent>
              </Card>
            </TabsContent>
=======
>>>>>>> bc566332
            {!newVersion && (
              <TabsContent value="notion">
                <Card>
                  <CardHeader className="space-y-3">
                    <CardTitle>Share a Notion Page</CardTitle>
                    <CardDescription>
                      After you submit the Notion link, a shareable link will be
                      generated and copied to your clipboard. Just like with a
                      PDF document.
                    </CardDescription>
                  </CardHeader>
                  <CardContent className="space-y-2">
                    <form
                      encType="multipart/form-data"
                      onSubmit={handleNotionUpload}
                      className="flex flex-col"
                    >
                      <div className="space-y-1 pb-8">
                        <Label htmlFor="notion-link">Notion Page Link</Label>
                        <div className="mt-2">
                          <input
                            type="text"
                            name="notion-link"
                            id="notion-link"
                            placeholder="notion.site/..."
                            className="flex w-full rounded-md border-0 bg-background py-1.5 text-foreground shadow-sm ring-1 ring-inset ring-input placeholder:text-muted-foreground focus:ring-2 focus:ring-inset focus:ring-gray-400 sm:text-sm sm:leading-6"
                            value={notionLink || ""}
                            onChange={(e) => setNotionLink(e.target.value)}
                          />
                        </div>
                        <small className="text-xs text-muted-foreground">
                          Your Notion page needs to be shared publicly.
                        </small>
                      </div>
                      <div className="flex justify-center">
                        <Button
                          type="submit"
                          className="w-full lg:w-1/2"
                          disabled={uploading || !notionLink}
                          loading={uploading}
                        >
                          {uploading ? "Saving..." : "Save Notion Link"}
                        </Button>
                      </div>
                    </form>
                  </CardContent>
                </Card>
              </TabsContent>
            )}
          </Tabs>
        </DialogContent>
      </Dialog>

<<<<<<< HEAD
      {confirmDialogData && (
        <ConfirmationDialog
          isOpen={showConfirmDialog}
          onClose={() => {
            setShowConfirmDialog(false);
            setConfirmDialogData(null);
          }}
          onConfirm={handleUploadConfirm}
          title="Confirm Upload"
          totalFiles={confirmDialogData.totalFiles}
          totalFolders={confirmDialogData.totalFolders}
          confirmText="Upload"
          cancelText="Cancel"
          loading={uploading}
=======
      {showGroupPermissions && dataroomId && (
        <SetGroupPermissionsModal
          open={showGroupPermissions}
          setOpen={setShowGroupPermissions}
          dataroomId={dataroomId}
          uploadedFiles={uploadedFiles}
          onComplete={() => {
            setShowGroupPermissions(false);
            setAddDocumentModalOpen?.(false);
            setUploadedFiles([]);
          }}
          isAutoOpen
>>>>>>> bc566332
        />
      )}
    </>
  );
};<|MERGE_RESOLUTION|>--- conflicted
+++ resolved
@@ -1,77 +1,18 @@
 import Link from "next/link";
 import { useRouter } from "next/router";
 
-
-
 import { FormEvent, useCallback, useEffect, useState } from "react";
-
-
 
 import { useTeam } from "@/context/team-context";
 import { PlanEnum } from "@/ee/stripe/constants";
-<<<<<<< HEAD
 import { CheckCircleIcon, Loader2, UploadCloud } from "lucide-react";
-import { usePlausible } from "next-plausible";
-=======
->>>>>>> bc566332
 import { parsePageId } from "notion-utils";
 import { toast } from "sonner";
 import { mutate } from "swr";
 
-<<<<<<< HEAD
-
-
 import { useAnalytics } from "@/lib/analytics";
 import { SUPPORTED_DOCUMENT_MIME_TYPES } from "@/lib/constants";
 import { useUpload } from "@/lib/context/upload-context";
-import { DocumentData, createDocument, createNewDocumentVersion } from "@/lib/documents/create-document";
-import { putFile } from "@/lib/files/put-file";
-import { usePlan } from "@/lib/swr/use-billing";
-import useLimits from "@/lib/swr/use-limits";
-import { getSupportedContentType } from "@/lib/utils/get-content-type";
-
-
-
-import DocumentUpload from "@/components/document-upload";
-import GoogleDriveIntegration from "@/components/integrations/google-drive/google-drive";
-import { useGoogleDriveStatus } from "@/components/integrations/google-drive/google-drive";
-import GoogleDrivePicker, { GoogleDriveFile } from "@/components/integrations/google-drive/google-drive-picker";
-import { Button } from "@/components/ui/button";
-import { Card, CardContent, CardDescription, CardHeader, CardTitle } from "@/components/ui/card";
-import { Dialog, DialogContent, DialogDescription, DialogTitle, DialogTrigger } from "@/components/ui/dialog";
-import { Label } from "@/components/ui/label";
-import { Tabs, TabsContent, TabsList, TabsTrigger } from "@/components/ui/tabs";
-
-
-
-import { UpgradePlanModal } from "../billing/upgrade-plan-modal";
-import { ConfirmationDialog } from "../ui/confirmation-dialog";
-
-
-
-
-
-export interface ProcessedFile {
-  folderId: string;
-  folderName: string;
-  parentFolderId: string | null;
-  files: Array<{
-    fileId: string;
-    fileName: string;
-    fileType: string;
-    parentId?: string;
-    folderPathName?: string;
-  }>;
-  children?: ProcessedFile[];
-}
-
-export interface Files {
-  fileId: string;
-  fileName: string;
-  fileType: string;
-  folderPathName: string | undefined;
-=======
-import { useAnalytics } from "@/lib/analytics";
 import {
   DocumentData,
   createDocument,
@@ -83,6 +24,11 @@
 import { getSupportedContentType } from "@/lib/utils/get-content-type";
 
 import DocumentUpload from "@/components/document-upload";
+import GoogleDriveIntegration from "@/components/integrations/google-drive/google-drive";
+import { useGoogleDriveStatus } from "@/components/integrations/google-drive/google-drive";
+import GoogleDrivePicker, {
+  GoogleDriveFile,
+} from "@/components/integrations/google-drive/google-drive-picker";
 import { Button } from "@/components/ui/button";
 import {
   Card,
@@ -103,12 +49,33 @@
 
 import { UpgradePlanModal } from "../billing/upgrade-plan-modal";
 import { SetGroupPermissionsModal } from "../datarooms/groups/set-group-permissions-modal";
+import { ConfirmationDialog } from "../ui/confirmation-dialog";
+
+export interface ProcessedFile {
+  folderId: string;
+  folderName: string;
+  parentFolderId: string | null;
+  files: Array<{
+    fileId: string;
+    fileName: string;
+    fileType: string;
+    parentId?: string;
+    folderPathName?: string;
+  }>;
+  children?: ProcessedFile[];
+}
+
+export interface Files {
+  fileId: string;
+  fileName: string;
+  fileType: string;
+  folderPathName: string | undefined;
+}
 
 interface DataroomDocument {
   id: string;
   documentId: string;
   dataroomId: string;
->>>>>>> bc566332
 }
 
 export function AddDocumentModal({
@@ -132,7 +99,6 @@
   const [isOpen, setIsOpen] = useState<boolean | undefined>(undefined);
   const [currentFile, setCurrentFile] = useState<File | null>(null);
   const [notionLink, setNotionLink] = useState<string | null>(null);
-<<<<<<< HEAD
   const { startUpload } = useUpload();
   const [selectedGoogleDriveFile, setSelectedGoogleDriveFile] = useState<{
     id: string;
@@ -151,7 +117,7 @@
     isLoading,
     mutate: mutateGoogleDriveIntegration,
   } = useGoogleDriveStatus();
-=======
+
   const [showGroupPermissions, setShowGroupPermissions] = useState(false);
   const [uploadedFiles, setUploadedFiles] = useState<
     {
@@ -160,11 +126,6 @@
       fileName: string;
     }[]
   >([]);
-  const teamInfo = useTeam();
-  const { canAddDocuments } = useLimits();
-  const { plan, isFree, isTrial } = usePlan();
-
->>>>>>> bc566332
   const teamId = teamInfo?.currentTeam?.id as string;
   const [showConfirmDialog, setShowConfirmDialog] = useState<boolean>(false);
   const [confirmDialogData, setConfirmDialogData] = useState<{
@@ -749,25 +710,14 @@
           </DialogDescription>
           <Tabs defaultValue="document">
             {!newVersion ? (
-<<<<<<< HEAD
               <TabsList className="grid w-full grid-cols-3">
                 <TabsTrigger value="document">Document</TabsTrigger>
                 <TabsTrigger value="google-drive">Google Drive</TabsTrigger>
                 <TabsTrigger value="notion">Notion Page</TabsTrigger>
               </TabsList>
             ) : (
-              <TabsList className="grid w-full grid-cols-2">
-                <TabsTrigger value="document">Document</TabsTrigger>
-                <TabsTrigger value="google-drive">Google Drive</TabsTrigger>
-=======
-              <TabsList className="grid w-full grid-cols-2">
-                <TabsTrigger value="document">Document</TabsTrigger>
-                <TabsTrigger value="notion">Notion Page</TabsTrigger>
-              </TabsList>
-            ) : (
               <TabsList className="grid w-full grid-cols-1">
                 <TabsTrigger value="document">Document</TabsTrigger>
->>>>>>> bc566332
               </TabsList>
             )}
             <TabsContent value="document">
@@ -782,11 +732,7 @@
                     ) : (
                       <span>
                         After you upload the document, create a shareable link.{" "}
-<<<<<<< HEAD
                         {isFreePlan && !isTrial ? (
-=======
-                        {isFree && !isTrial ? (
->>>>>>> bc566332
                           <>
                             Upload larger files and more{" "}
                             <Link
@@ -850,7 +796,6 @@
                 </CardContent>
               </Card>
             </TabsContent>
-<<<<<<< HEAD
             <TabsContent value="google-drive">
               <Card className="rounded-lg shadow-lg">
                 <CardHeader className="space-y-3">
@@ -899,8 +844,6 @@
                 </CardContent>
               </Card>
             </TabsContent>
-=======
->>>>>>> bc566332
             {!newVersion && (
               <TabsContent value="notion">
                 <Card>
@@ -953,8 +896,6 @@
           </Tabs>
         </DialogContent>
       </Dialog>
-
-<<<<<<< HEAD
       {confirmDialogData && (
         <ConfirmationDialog
           isOpen={showConfirmDialog}
@@ -969,7 +910,8 @@
           confirmText="Upload"
           cancelText="Cancel"
           loading={uploading}
-=======
+        />
+      )}
       {showGroupPermissions && dataroomId && (
         <SetGroupPermissionsModal
           open={showGroupPermissions}
@@ -982,9 +924,8 @@
             setUploadedFiles([]);
           }}
           isAutoOpen
->>>>>>> bc566332
         />
       )}
     </>
   );
-};+}