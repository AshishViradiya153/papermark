--- conflicted
+++ resolved
@@ -33,10 +33,7 @@
 import { DocumentWithLinksAndLinkCountAndViewCount } from "@/lib/types";
 import { useMediaQuery } from "@/lib/utils/use-media-query";
 
-<<<<<<< HEAD
 import { SelectionDropdown } from "@/components/documents/selection-dropdown";
-=======
->>>>>>> b3b099dc
 import { Skeleton } from "@/components/ui/skeleton";
 import { UploadNotificationDrawer } from "@/components/upload-notification";
 import UploadZone, {
@@ -348,7 +345,6 @@
 
   const resetSelection = useCallback(() => {
     setSelectedDocuments([]);
-<<<<<<< HEAD
     setSelectedFolder([]);
   }, []);
 
@@ -379,7 +375,6 @@
   const HeaderContent = memo(() => {
     const totalItems = (documents?.length || 0) + (folders?.length || 0);
     const isAllSelected = totalItems === totalSelectedItem;
-=======
     setSelectedFolders([]);
   };
 
@@ -387,19 +382,6 @@
     if (selectedDocumentsLength > 0 || selectedFoldersLength > 0) {
       const totalItems = (documents?.length || 0) + (folders?.length || 0);
       const isAllSelected = totalItems === totalSelectedItem;
-
-      const handleSelectAll = () => {
-        if (isAllSelected) {
-          setSelectedDocuments([]);
-          setSelectedFolders([]);
-        } else {
-          const allDocumentIds = documents?.map((doc) => doc.id) || [];
-          const allFolderIds = folders?.map((folder) => folder.id) || [];
-          setSelectedDocuments(allDocumentIds);
-          setSelectedFolders(allFolderIds);
-        }
-      };
->>>>>>> b3b099dc
 
     if (selectedDocumentsLength > 0 || selectedFoldersLength > 0) {
       return (
