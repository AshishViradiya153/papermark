import { useCallback, useState } from "react";

import { useTeam } from "@/context/team-context";
import { Textarea } from "@tremor/react";
import { toast } from "sonner";
import { mutate } from "swr";

import { Button } from "@/components/ui/button";
import {
  Dialog,
  DialogContent,
  DialogDescription,
  DialogFooter,
  DialogHeader,
  DialogTitle,
  DialogTrigger,
} from "@/components/ui/dialog";
import { Input } from "@/components/ui/input";
import { Label } from "@/components/ui/label";

import { useAnalytics } from "@/lib/analytics";
import { usePlan } from "@/lib/swr/use-billing";

import { UpgradePlanModal } from "../billing/upgrade-plan-modal";

export function AddDataroomModal({
  children,
  openModal = false,
  setOpenModal,
}: {
  children?: React.ReactNode;
  openModal?: boolean;
  setOpenModal?: React.Dispatch<React.SetStateAction<boolean>>;
}) {
<<<<<<< HEAD
  const [formData, setFormData] = useState<{
    name: string;
    description: string;
  }>({
    name: "",
    description: "",
  });
=======
  const [dataroomName, setDataroomName] = useState<string>("");
>>>>>>> 8b75c100
  const [loading, setLoading] = useState<boolean>(false);
  const [open, setOpen] = useState<boolean>(openModal);

  const teamInfo = useTeam();
  const { plan } = usePlan();
  const analytics = useAnalytics();

  const handleSubmit = useCallback(
    async (event: React.FormEvent) => {
      event.preventDefault();
      if (!formData.name || !formData.description) {
        toast.error("Please fill in all fields.");
        return;
      }

      setLoading(true);

      try {
        const response = await fetch(
          `/api/teams/${teamInfo?.currentTeam?.id}/datarooms`,
          {
            method: "POST",
            headers: {
              "Content-Type": "application/json",
            },
            body: JSON.stringify({
              name: formData.name.trim(),
              description: formData.description,
            }),
          },
        );

        if (!response.ok) {
          const { message } = await response.json();
          setLoading(false);

          toast.error(message);
          return;
        }

<<<<<<< HEAD
        analytics.capture("Dataroom Created", { dataroomName: formData.name });
        toast.success("Dataroom successfully created! 🎉");

        // Revalidate the data rooms list
        mutate(`/api/teams/${teamInfo?.currentTeam?.id}/datarooms`);
      } catch (error) {
        setLoading(false);
        toast.error("Error adding dataroom. Please try again.");
      } finally {
        setLoading(false);
        setOpen(false);
        if (openModal && setOpenModal) setOpenModal(false);
        setFormData({
          description: "",
          name: "",
        });
      }
    },
    [formData, teamInfo?.currentTeam?.id, analytics, openModal, setOpenModal],
  );
=======
      mutate(`/api/teams/${teamInfo?.currentTeam?.id}/datarooms`);
    } catch (error) {
      setLoading(false);
      toast.error("Error adding dataroom. Please try again.");
      return;
    } finally {
      setLoading(false);
      setOpen(false);
      if (openModal && setOpenModal) setOpenModal(false);
    }
  };
>>>>>>> 8b75c100

  // If the team is on a free plan, show the upgrade modal
  if (plan === "free" || plan === "pro") {
    if (children) {
      return (
        <UpgradePlanModal
          clickedPlan="Data Rooms"
          trigger={"add_dataroom_overview"}
        >
          {children}
        </UpgradePlanModal>
      );
    }
  }

  const onOpenChange = (open: boolean) => {
    if (!open) {
      setOpen(false);
    } else {
      setOpen(true);
    }
    if (openModal && setOpenModal) setOpenModal(false);
<<<<<<< HEAD
    // TODO
    // setFormData({
    //   description: "",
    //   name: "",
    // });
=======
>>>>>>> 8b75c100
  };

  return (
    <Dialog open={open} onOpenChange={onOpenChange}>
      <DialogTrigger asChild>{children}</DialogTrigger>
      <DialogContent className="sm:max-w-[425px]">
        <DialogHeader className="text-start">
          <DialogTitle>Create dataroom</DialogTitle>
          <DialogDescription>
            Start creating a dataroom with a name and description.
          </DialogDescription>
        </DialogHeader>
        <form onSubmit={handleSubmit}>
          <Label htmlFor="dataroom-name" className="opacity-80">
            Dataroom Name
          </Label>
          <Input
            id="dataroom-name"
            placeholder="ACME Aquisition"
            className="mb-4 mt-1 w-full"
<<<<<<< HEAD
            value={formData.name}
            onChange={(e) =>
              setFormData((prev) => ({
                ...prev,
                name: e.target.value,
              }))
            }
=======
            onChange={(e) => setDataroomName(e.target.value.trim())}
>>>>>>> 8b75c100
          />
          <div>
            {/* <div className="flex items-center justify-between"> */}
            <Label htmlFor="dataroom-description" className="opacity-80">
              Dataroom Description
            </Label>
            {/* <p className="text-sm text-muted-foreground">
                {formData.description?.length || 0}/1024
              </p> */}
            {/* </div> */}
            <div className="relative mb-4 mt-1 flex rounded-md shadow-sm">
              <Textarea
                name="dataroom-description"
                id="dataroom-description"
                rows={3}
                // maxLength={1024}
                className="focus:border-none focus:outline-none focus:ring-muted-foreground dark:border-gray-500 dark:bg-gray-800 focus:dark:bg-transparent dark:focus:ring-muted-foreground"
                placeholder={`Add a description to help others understand this data room...`}
                value={formData.description}
                onChange={(e) =>
                  setFormData((prev) => ({
                    ...prev,
                    description: e.target.value,
                  }))
                }
                aria-invalid="true"
              />
            </div>
          </div>
          <DialogFooter>
            <Button type="submit" className="h-9 w-full" loading={loading}>
              Add new dataroom
            </Button>
          </DialogFooter>
        </form>
      </DialogContent>
    </Dialog>
  );
}<|MERGE_RESOLUTION|>--- conflicted
+++ resolved
@@ -32,7 +32,6 @@
   openModal?: boolean;
   setOpenModal?: React.Dispatch<React.SetStateAction<boolean>>;
 }) {
-<<<<<<< HEAD
   const [formData, setFormData] = useState<{
     name: string;
     description: string;
@@ -40,9 +39,6 @@
     name: "",
     description: "",
   });
-=======
-  const [dataroomName, setDataroomName] = useState<string>("");
->>>>>>> 8b75c100
   const [loading, setLoading] = useState<boolean>(false);
   const [open, setOpen] = useState<boolean>(openModal);
 
@@ -82,8 +78,6 @@
           toast.error(message);
           return;
         }
-
-<<<<<<< HEAD
         analytics.capture("Dataroom Created", { dataroomName: formData.name });
         toast.success("Dataroom successfully created! 🎉");
 
@@ -104,19 +98,7 @@
     },
     [formData, teamInfo?.currentTeam?.id, analytics, openModal, setOpenModal],
   );
-=======
-      mutate(`/api/teams/${teamInfo?.currentTeam?.id}/datarooms`);
-    } catch (error) {
-      setLoading(false);
-      toast.error("Error adding dataroom. Please try again.");
-      return;
-    } finally {
-      setLoading(false);
-      setOpen(false);
-      if (openModal && setOpenModal) setOpenModal(false);
-    }
-  };
->>>>>>> 8b75c100
+
 
   // If the team is on a free plan, show the upgrade modal
   if (plan === "free" || plan === "pro") {
@@ -139,14 +121,12 @@
       setOpen(true);
     }
     if (openModal && setOpenModal) setOpenModal(false);
-<<<<<<< HEAD
+
     // TODO
     // setFormData({
     //   description: "",
     //   name: "",
     // });
-=======
->>>>>>> 8b75c100
   };
 
   return (
@@ -167,7 +147,6 @@
             id="dataroom-name"
             placeholder="ACME Aquisition"
             className="mb-4 mt-1 w-full"
-<<<<<<< HEAD
             value={formData.name}
             onChange={(e) =>
               setFormData((prev) => ({
@@ -175,9 +154,6 @@
                 name: e.target.value,
               }))
             }
-=======
-            onChange={(e) => setDataroomName(e.target.value.trim())}
->>>>>>> 8b75c100
           />
           <div>
             {/* <div className="flex items-center justify-between"> */}
