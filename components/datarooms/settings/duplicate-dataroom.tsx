import { useRouter } from "next/router";

import { useState } from "react";

import { useLimits } from "@/ee/limits/swr-handler";
import { PlanEnum } from "@/ee/stripe/constants";
import { toast } from "sonner";
import { mutate } from "swr";

import { UpgradePlanModal } from "@/components/billing/upgrade-plan-modal";
import { Button } from "@/components/ui/button";
import {
  Card,
  CardContent,
  CardDescription,
  CardFooter,
  CardHeader,
  CardTitle,
} from "@/components/ui/card";

import { usePlan } from "@/lib/swr/use-billing";
import useDatarooms from "@/lib/swr/use-datarooms";

import { useUserRole } from "./useUserRole";

export default function DuplicateDataroom({
  dataroomId,
  teamId,
}: {
  dataroomId: string;
  teamId?: string;
}) {
  const router = useRouter();
  const [loading, setLoading] = useState<boolean>(false);
  const [planModalOpen, setPlanModalOpen] = useState<boolean>(false);
  const { limits } = useLimits();
<<<<<<< HEAD
  const { plan, trial } = usePlan();
  const userRole = useUserRole();
=======
  const { isBusiness, isDatarooms, isDataroomsPlus, isTrial } = usePlan();
>>>>>>> cb443562
  const { datarooms: dataRooms } = useDatarooms();
  const numDatarooms = dataRooms?.length ?? 0;
  const limitDatarooms = limits?.datarooms ?? 1;

  const isTrialDatarooms = isTrial;
  const canCreateUnlimitedDatarooms =
    isDatarooms ||
    isDataroomsPlus ||
    (isBusiness && numDatarooms < limitDatarooms);

  const handleDuplicateDataroom = async (
    e: React.MouseEvent<HTMLButtonElement>,
  ) => {
    e.preventDefault();
    e.stopPropagation();

    if (!teamId) {
      return;
    }
    if (!userRole || userRole === "DATAROOM_MEMBER") {
      toast.info("You don't have permission to duplicate this dataroom.");
    }
    setLoading(true);

    try {
      toast.promise(
        fetch(`/api/teams/${teamId}/datarooms/${dataroomId}/duplicate`, {
          method: "POST",
          headers: {
            "Content-Type": "application/json",
          },
        }).then(async (response) => {
          if (!response.ok) {
            const errorData = await response.json();
            throw new Error(
              errorData.message || "An error occurred while copying dataroom.",
            );
          }
          return response.json();
        }),
        {
          loading: "Copying dataroom...",
          success: (dataroom) => {
            mutate(`/api/teams/${teamId}/datarooms`);
            router.push(`/datarooms/${dataroom.id}/documents`);
            return "Dataroom copied successfully.";
          },
          error: (error) => {
            return error.message;
          },
        },
      );
    } catch (error) {
      console.error(error);
    } finally {
      setLoading(false);
    }
  };

  const ButtonList = () => {
    if (
      (isBusiness && !canCreateUnlimitedDatarooms) ||
      (isTrialDatarooms &&
        dataRooms &&
        !isBusiness &&
        !isDatarooms &&
        !isDataroomsPlus)
    ) {
      return (
        <Button onClick={(e) => setPlanModalOpen(true)} loading={loading}>
          Upgrade to Duplicate Datarooms
        </Button>
      );
    } else {
      return (
        <Button
          onClick={(e) => handleDuplicateDataroom(e)}
          loading={loading}
          disabled={!userRole || userRole === "DATAROOM_MEMBER"}
        >
          Duplicate Dataroom
        </Button>
      );
    }
  };

  return (
    <div className="rounded-lg">
      <Card className="bg-transparent">
        <CardHeader>
          <CardTitle>Duplicate Dataroom</CardTitle>
          <CardDescription>
            Create a new data room with the same content (folders and files) as
            this data room.
          </CardDescription>
        </CardHeader>
        <CardContent></CardContent>
        <CardFooter className="flex items-center justify-end rounded-b-lg border-t px-6 py-3">
          <div className="shrink-0">{ButtonList()}</div>
        </CardFooter>
      </Card>
      {planModalOpen ? (
        <UpgradePlanModal
          clickedPlan={PlanEnum.DataRooms}
          trigger="datarooms"
          open={planModalOpen}
          setOpen={setPlanModalOpen}
        />
      ) : null}
    </div>
  );
}<|MERGE_RESOLUTION|>--- conflicted
+++ resolved
@@ -34,12 +34,8 @@
   const [loading, setLoading] = useState<boolean>(false);
   const [planModalOpen, setPlanModalOpen] = useState<boolean>(false);
   const { limits } = useLimits();
-<<<<<<< HEAD
-  const { plan, trial } = usePlan();
   const userRole = useUserRole();
-=======
   const { isBusiness, isDatarooms, isDataroomsPlus, isTrial } = usePlan();
->>>>>>> cb443562
   const { datarooms: dataRooms } = useDatarooms();
   const numDatarooms = dataRooms?.length ?? 0;
   const limitDatarooms = limits?.datarooms ?? 1;
