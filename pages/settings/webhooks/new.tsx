"use client";

import { useRouter } from "next/router";

import { useEffect, useState } from "react";

import { useTeam } from "@/context/team-context";
import { PlanEnum } from "@/ee/stripe/constants";
import { ArrowLeft, Check } from "lucide-react";
import { toast } from "sonner";
import { z } from "zod";

import { newId } from "@/lib/id-helper";
import { usePlan } from "@/lib/swr/use-billing";

import { UpgradePlanModal } from "@/components/billing/upgrade-plan-modal";
import AppLayout from "@/components/layouts/app";
import { SettingsHeader } from "@/components/settings/settings-header";
import Copy from "@/components/shared/icons/copy";
import { Button } from "@/components/ui/button";
import { Card, CardContent } from "@/components/ui/card";
import { Checkbox } from "@/components/ui/checkbox";
import { Input } from "@/components/ui/input";
import { Label } from "@/components/ui/label";
import { UpgradeButton } from "@/components/ui/upgrade-button";

interface WebhookEvent {
  id: string;
  label: string;
  value: string;
}

export const teamEvents: WebhookEvent[] = [
  {
    id: "document-created",
    label: "Document Created",
    value: "document.created",
  },
  {
    id: "document-updated",
    label: "Document Updated",
    value: "document.updated",
  },
  {
    id: "document-deleted",
    label: "Document Deleted",
    value: "document.deleted",
  },
  {
    id: "dataroom-created",
    label: "Dataroom Created",
    value: "dataroom.created",
  },
];

export const documentEvents: WebhookEvent[] = [
  { id: "link-created", label: "Link Created", value: "link.created" },
  { id: "link-updated", label: "Link Updated", value: "link.updated" },
];

export const linkEvents: WebhookEvent[] = [
  { id: "link-viewed", label: "Link Viewed", value: "link.viewed" },
  { id: "link-downloaded", label: "Link Downloaded", value: "link.downloaded" },
];

const formSchema = z.object({
  name: z
    .string()
    .min(3, "Please provide a webhook name with at least 3 characters."),
  url: z.string().url("Please enter a valid URL."),
  secret: z.string(),
  triggers: z.array(z.string()),
});

export default function NewWebhook() {
  const router = useRouter();
  const teamInfo = useTeam();
  const { isFree, isPro, isTrial } = usePlan();
  const teamId = teamInfo?.currentTeam?.id;

  const [isLoading, setIsLoading] = useState(false);
  const [isCopied, setIsCopied] = useState(false);
  const [formData, setFormData] = useState({
    name: "",
    url: "",
    secret: "",
    triggers: [] as string[],
  });

  useEffect(() => {
    const generatedSecret = newId("webhookSecret");
    setFormData((prev) => ({ ...prev, secret: generatedSecret }));
  }, []);

  const createWebhook = async () => {
    if ((isFree || isPro) && !isTrial) {
      return;
    }

    try {
      setIsLoading(true);
      const result = formSchema.safeParse(formData);
      if (!result.success) {
        const errors = result.error.flatten().fieldErrors;
        Object.values(errors).forEach((errorMessages) => {
          if (errorMessages) {
            toast.error(errorMessages[0]);
          }
        });
        return;
      }
      const response = await fetch(`/api/teams/${teamId}/webhooks`, {
        method: "POST",
        headers: {
          "Content-Type": "application/json",
        },
        body: JSON.stringify(formData),
      });

      if (!response.ok) {
        throw new Error("Failed to create webhook");
      }

      toast.success("Webhook created successfully");
      router.push("/settings/webhooks");
    } catch (error) {
      toast.error("Failed to create webhook");
    } finally {
      setIsLoading(false);
    }
  };

  return (
    <AppLayout>
      <main className="relative mx-2 mb-10 mt-4 space-y-8 overflow-hidden px-1 sm:mx-3 md:mx-5 md:mt-5 lg:mx-7 lg:mt-8 xl:mx-10">
        <SettingsHeader />

        <Button
          variant="ghost"
          size="sm"
          className="mb-2 flex items-center gap-2 pl-0 text-muted-foreground"
          onClick={() => router.push("/settings/webhooks")}
        >
          <ArrowLeft className="h-4 w-4" />
          Back to webhooks
        </Button>

        <div className="w-full max-w-3xl">
          <form
            onSubmit={(e) => {
              e.preventDefault();
              e.stopPropagation();
              createWebhook();
            }}
            className="space-y-8"
          >
            <div className="space-y-2">
              <Label htmlFor="name">Name</Label>
              <p className="text-sm text-muted-foreground">
                This name will be used to identify the webhook in the dashboard.
              </p>
              <Input
                id="name"
                placeholder="My Webhook"
                value={formData.name}
                onChange={(e) =>
                  setFormData((prev) => ({ ...prev, name: e.target.value }))
                }
                data-1p-ignore
                autoComplete="off"
                autoFocus
              />
            </div>

            <div className="space-y-4">
              <div className="space-y-1">
                <Label>Events</Label>
                <p className="text-sm text-muted-foreground">
                  Select the events the webhook will listen to. At least one
                  must be selected.
                </p>
              </div>

              <Card className="dark:bg-muted">
                <CardContent className="py-6">
                  <div className="space-y-6">
                    <div className="grid grid-cols-3 gap-8">
                      <div className="space-y-4">
                        <h4 className="text-sm font-light">Team Events</h4>
                        <div className="space-y-4">
                          {teamEvents.map((event) => (
                            <div
                              key={event.id}
                              className="flex items-center space-x-2"
                            >
                              <Checkbox
                                id={event.id}
                                checked={formData.triggers.includes(
                                  event.value,
                                )}
                                disabled={event.value !== "document.created"}
                                onCheckedChange={(checked) => {
                                  setFormData((prev) => ({
                                    ...prev,
                                    triggers: checked
                                      ? [...prev.triggers, event.value]
                                      : prev.triggers.filter(
                                          (e) => e !== event.value,
                                        ),
                                  }));
                                }}
                              />
                              <Label htmlFor={event.id}>{event.label}</Label>
                            </div>
                          ))}
                        </div>
                      </div>

                      <div className="space-y-4">
                        <h4 className="text-sm font-light">Document Events</h4>
                        <div className="space-y-4">
                          {documentEvents.map((event) => (
                            <div
                              key={event.id}
                              className="flex items-center space-x-2"
                            >
                              <Checkbox
                                id={event.id}
                                checked={formData.triggers.includes(
                                  event.value,
                                )}
                                disabled={event.value !== "link.created"}
                                onCheckedChange={(checked) => {
                                  setFormData((prev) => ({
                                    ...prev,
                                    triggers: checked
                                      ? [...prev.triggers, event.value]
                                      : prev.triggers.filter(
                                          (e) => e !== event.value,
                                        ),
                                  }));
                                }}
                              />
                              <Label htmlFor={event.id}>{event.label}</Label>
                            </div>
                          ))}
                        </div>
                      </div>

                      <div className="space-y-4">
                        <h4 className="text-sm font-light">Link Events</h4>
                        <div className="space-y-4">
                          {linkEvents.map((event) => (
                            <div
                              key={event.id}
                              className="flex items-center space-x-2"
                            >
                              <Checkbox
                                id={event.id}
                                checked={formData.triggers.includes(
                                  event.value,
                                )}
                                disabled={event.value === "link.downloaded"}
                                onCheckedChange={(checked) => {
                                  setFormData((prev) => ({
                                    ...prev,
                                    triggers: checked
                                      ? [...prev.triggers, event.value]
                                      : prev.triggers.filter(
                                          (e) => e !== event.value,
                                        ),
                                  }));
                                }}
                              />
                              <Label htmlFor={event.id}>{event.label}</Label>
                            </div>
                          ))}
                        </div>
                      </div>
                    </div>
                  </div>
                </CardContent>
              </Card>
            </div>

            <div className="space-y-2">
              <Label htmlFor="url">Endpoint</Label>
              <p className="text-sm text-muted-foreground">
                Webhooks events will be sent as{" "}
                <span className="rounded-sm bg-muted px-1 font-mono ring-1 ring-muted-foreground/30">
                  POST
                </span>{" "}
                request to this URL.
              </p>
              <Input
                id="url"
                placeholder="https://your-domain.com/webhooks"
                value={formData.url}
                onChange={(e) =>
                  setFormData((prev) => ({ ...prev, url: e.target.value }))
                }
              />
            </div>

            <div className="space-y-2">
              <Label htmlFor="secret">Signing Secret</Label>
              <p className="text-sm text-muted-foreground">
                This secret will be used to sign the webhook payload.
              </p>
              <div className="relative">
                <Input
                  id="secret"
                  placeholder="whsec_1234567890abcdef"
                  type="text"
                  value={formData.secret}
                  readOnly
                  className="pr-10 font-mono"
                />
                <Button
                  type="button"
                  variant="ghost"
                  size="icon"
                  className="absolute right-1 top-1/2 h-8 w-8 -translate-y-1/2"
                  onClick={() => {
                    navigator.clipboard.writeText(formData.secret);
                    toast.success("Copied to clipboard!");
                    setIsCopied(true);
                    setTimeout(() => setIsCopied(false), 2000);
                  }}
                >
                  {isCopied ? (
                    <Check className="h-4 w-4" />
                  ) : (
                    <Copy className="h-4 w-4" />
                  )}
                </Button>
              </div>
            </div>

            <div className="flex space-x-4">
<<<<<<< HEAD
              {isFree || isPro ? (
                <UpgradeButton
                  text="Save Webhook"
=======
              {(isFree || isPro) && !isTrial ? (
                <UpgradePlanModal
                  key="create-webhook"
>>>>>>> 4f518920
                  clickedPlan={PlanEnum.Business}
                  trigger="create_webhook"
                  highlightItem={["webhooks"]}
                  type="submit"
                  disabled={isLoading}
                  key="create-webhook"
                />
              ) : (
                <Button type="submit" disabled={isLoading}>
                  {isLoading ? "Creating..." : "Create Webhook"}
                </Button>
              )}
              <Button
                type="button"
                variant="outline"
                className="dark:bg-transparent dark:hover:bg-muted"
                onClick={() => router.push("/settings/webhooks")}
              >
                Cancel
              </Button>
            </div>
          </form>
        </div>
      </main>
    </AppLayout>
  );
}<|MERGE_RESOLUTION|>--- conflicted
+++ resolved
@@ -13,7 +13,6 @@
 import { newId } from "@/lib/id-helper";
 import { usePlan } from "@/lib/swr/use-billing";
 
-import { UpgradePlanModal } from "@/components/billing/upgrade-plan-modal";
 import AppLayout from "@/components/layouts/app";
 import { SettingsHeader } from "@/components/settings/settings-header";
 import Copy from "@/components/shared/icons/copy";
@@ -338,15 +337,9 @@
             </div>
 
             <div className="flex space-x-4">
-<<<<<<< HEAD
-              {isFree || isPro ? (
+              {(isFree || isPro) && !isTrial ? (
                 <UpgradeButton
                   text="Save Webhook"
-=======
-              {(isFree || isPro) && !isTrial ? (
-                <UpgradePlanModal
-                  key="create-webhook"
->>>>>>> 4f518920
                   clickedPlan={PlanEnum.Business}
                   trigger="create_webhook"
                   highlightItem={["webhooks"]}
