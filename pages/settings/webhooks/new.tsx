"use client";

import { useRouter } from "next/router";

import { useEffect, useState } from "react";

import { useTeam } from "@/context/team-context";
import { ArrowLeft, Check } from "lucide-react";
import { toast } from "sonner";
import useSWR from "swr";
import { z } from "zod";

<<<<<<< HEAD
import {
  PlanEnum,
  UpgradePlanModal,
} from "@/components/billing/upgrade-plan-modal";
=======
import { newId } from "@/lib/id-helper";
import { fetcher } from "@/lib/utils";

>>>>>>> 68ceb78b
import AppLayout from "@/components/layouts/app";
import { SettingsHeader } from "@/components/settings/settings-header";
import Copy from "@/components/shared/icons/copy";
import { Button } from "@/components/ui/button";
import { Card, CardContent } from "@/components/ui/card";
import { Checkbox } from "@/components/ui/checkbox";
import { Input } from "@/components/ui/input";
import { Label } from "@/components/ui/label";

<<<<<<< HEAD
import { newId } from "@/lib/id-helper";
import { usePlan } from "@/lib/swr/use-billing";
import { fetcher } from "@/lib/utils";

=======
>>>>>>> 68ceb78b
interface WebhookEvent {
  id: string;
  label: string;
  value: string;
}

export const teamEvents: WebhookEvent[] = [
  {
    id: "document-created",
    label: "Document Created",
    value: "document.created",
  },
  {
    id: "document-updated",
    label: "Document Updated",
    value: "document.updated",
  },
  {
    id: "document-deleted",
    label: "Document Deleted",
    value: "document.deleted",
  },
  {
    id: "dataroom-created",
    label: "Dataroom Created",
    value: "dataroom.created",
  },
];

export const documentEvents: WebhookEvent[] = [
  { id: "link-created", label: "Link Created", value: "link.created" },
  { id: "link-updated", label: "Link Updated", value: "link.updated" },
];

export const linkEvents: WebhookEvent[] = [
  { id: "link-viewed", label: "Link Viewed", value: "link.viewed" },
  { id: "link-downloaded", label: "Link Downloaded", value: "link.downloaded" },
];

const formSchema = z.object({
  name: z
    .string()
    .min(3, "Please provide a webhook name with at least 3 characters."),
  url: z.string().url("Please enter a valid URL."),
  secret: z.string(),
  triggers: z.array(z.string()),
});

export default function NewWebhook() {
  const router = useRouter();
  const teamInfo = useTeam();
  const { plan } = usePlan();
  const teamId = teamInfo?.currentTeam?.id;

  const [isLoading, setIsLoading] = useState(false);
  const [isCopied, setIsCopied] = useState(false);
  const [formData, setFormData] = useState({
    name: "",
    url: "",
    secret: "",
    triggers: [] as string[],
  });

  useEffect(() => {
    const generatedSecret = newId("webhookSecret");
    setFormData((prev) => ({ ...prev, secret: generatedSecret }));
  }, []);

  // Feature flag check
  const { data: features } = useSWR<{ webhooks: boolean }>(
    teamId ? `/api/feature-flags?teamId=${teamId}` : null,
    fetcher,
  );

  // Redirect if feature is not enabled
  useEffect(() => {
    if (features && !features.webhooks) {
      router.push("/settings/general");
      toast.error("This feature is not available for your team");
    }
  }, [features, router]);

  const createWebhook = async () => {
    try {
      setIsLoading(true);
      const result = formSchema.safeParse(formData);
      if (!result.success) {
        const errors = result.error.flatten().fieldErrors;
        Object.values(errors).forEach((errorMessages) => {
          if (errorMessages) {
            toast.error(errorMessages[0]);
          }
        });
        return;
      }
      const response = await fetch(`/api/teams/${teamId}/webhooks`, {
        method: "POST",
        headers: {
          "Content-Type": "application/json",
        },
        body: JSON.stringify(formData),
      });

      if (!response.ok) {
        throw new Error("Failed to create webhook");
      }

      toast.success("Webhook created successfully");
      router.push("/settings/webhooks");
    } catch (error) {
      toast.error("Failed to create webhook");
    } finally {
      setIsLoading(false);
    }
  };

  return (
    <AppLayout>
      <main className="relative mx-2 mb-10 mt-4 space-y-8 overflow-hidden px-1 sm:mx-3 md:mx-5 md:mt-5 lg:mx-7 lg:mt-8 xl:mx-10">
        <SettingsHeader />

        <Button
          variant="ghost"
          size="sm"
          className="mb-2 flex items-center gap-2 pl-0 text-muted-foreground"
          onClick={() => router.push("/settings/webhooks")}
        >
          <ArrowLeft className="h-4 w-4" />
          Back to webhooks
        </Button>

        <div className="w-full max-w-3xl">
          <form
            onSubmit={(e) => {
              e.preventDefault();
              if (plan !== "free") createWebhook();
            }}
            className="space-y-8"
          >
            <div className="space-y-2">
              <Label htmlFor="name">Name</Label>
              <p className="text-sm text-muted-foreground">
                This name will be used to identify the webhook in the dashboard.
              </p>
              <Input
                id="name"
                placeholder="My Webhook"
                value={formData.name}
                onChange={(e) =>
                  setFormData((prev) => ({ ...prev, name: e.target.value }))
                }
                data-1p-ignore
                autoComplete="off"
                autoFocus
              />
            </div>

            <div className="space-y-4">
              <div className="space-y-1">
                <Label>Events</Label>
                <p className="text-sm text-muted-foreground">
                  Select the events the webhook will listen to. At least one
                  must be selected.
                </p>
              </div>

              <Card className="dark:bg-muted">
                <CardContent className="py-6">
                  <div className="space-y-6">
                    <div className="grid grid-cols-3 gap-8">
                      <div className="space-y-4">
                        <h4 className="text-sm font-light">Team Events</h4>
                        <div className="space-y-4">
                          {teamEvents.map((event) => (
                            <div
                              key={event.id}
                              className="flex items-center space-x-2"
                            >
                              <Checkbox
                                id={event.id}
                                checked={formData.triggers.includes(
                                  event.value,
                                )}
                                disabled={event.value !== "document.created"}
                                onCheckedChange={(checked) => {
                                  setFormData((prev) => ({
                                    ...prev,
                                    triggers: checked
                                      ? [...prev.triggers, event.value]
                                      : prev.triggers.filter(
                                          (e) => e !== event.value,
                                        ),
                                  }));
                                }}
                              />
                              <Label htmlFor={event.id}>{event.label}</Label>
                            </div>
                          ))}
                        </div>
                      </div>

                      <div className="space-y-4">
                        <h4 className="text-sm font-light">Document Events</h4>
                        <div className="space-y-4">
                          {documentEvents.map((event) => (
                            <div
                              key={event.id}
                              className="flex items-center space-x-2"
                            >
                              <Checkbox
                                id={event.id}
                                checked={formData.triggers.includes(
                                  event.value,
                                )}
                                disabled={event.value !== "link.created"}
                                onCheckedChange={(checked) => {
                                  setFormData((prev) => ({
                                    ...prev,
                                    triggers: checked
                                      ? [...prev.triggers, event.value]
                                      : prev.triggers.filter(
                                          (e) => e !== event.value,
                                        ),
                                  }));
                                }}
                              />
                              <Label htmlFor={event.id}>{event.label}</Label>
                            </div>
                          ))}
                        </div>
                      </div>

                      <div className="space-y-4">
                        <h4 className="text-sm font-light">Link Events</h4>
                        <div className="space-y-4">
                          {linkEvents.map((event) => (
                            <div
                              key={event.id}
                              className="flex items-center space-x-2"
                            >
                              <Checkbox
                                id={event.id}
                                checked={formData.triggers.includes(
                                  event.value,
                                )}
                                disabled={event.value === "link.downloaded"}
                                onCheckedChange={(checked) => {
                                  setFormData((prev) => ({
                                    ...prev,
                                    triggers: checked
                                      ? [...prev.triggers, event.value]
                                      : prev.triggers.filter(
                                          (e) => e !== event.value,
                                        ),
                                  }));
                                }}
                              />
                              <Label htmlFor={event.id}>{event.label}</Label>
                            </div>
                          ))}
                        </div>
                      </div>
                    </div>
                  </div>
                </CardContent>
              </Card>
            </div>

            <div className="space-y-2">
              <Label htmlFor="url">Endpoint</Label>
              <p className="text-sm text-muted-foreground">
                Webhooks events will be sent as{" "}
                <span className="rounded-sm bg-muted px-1 font-mono ring-1 ring-muted-foreground/30">
                  POST
                </span>{" "}
                request to this URL.
              </p>
              <Input
                id="url"
                placeholder="https://your-domain.com/webhooks"
                value={formData.url}
                onChange={(e) =>
                  setFormData((prev) => ({ ...prev, url: e.target.value }))
                }
              />
            </div>

            <div className="space-y-2">
              <Label htmlFor="secret">Signing Secret</Label>
              <p className="text-sm text-muted-foreground">
                This secret will be used to sign the webhook payload.
              </p>
              <div className="relative">
                <Input
                  id="secret"
                  placeholder="whsec_1234567890abcdef"
                  type="text"
                  value={formData.secret}
                  readOnly
                  className="pr-10 font-mono"
                />
                <Button
                  type="button"
                  variant="ghost"
                  size="icon"
                  className="absolute right-1 top-1/2 h-8 w-8 -translate-y-1/2"
                  onClick={() => {
                    navigator.clipboard.writeText(formData.secret);
                    toast.success("Copied to clipboard!");
                    setIsCopied(true);
                    setTimeout(() => setIsCopied(false), 2000);
                  }}
                >
                  {isCopied ? (
                    <Check className="h-4 w-4" />
                  ) : (
                    <Copy className="h-4 w-4" />
                  )}
                </Button>
              </div>
            </div>

            <div className="flex space-x-4">
              {plan === "free" ? (
                <UpgradePlanModal
                  key="create-webhook"
                  clickedPlan={PlanEnum.Business}
                  trigger="create_webhook"
                >
                  <Button type="submit" disabled={isLoading}>
                    Create Webhook
                  </Button>
                </UpgradePlanModal>
              ) : (
                <Button type="submit" disabled={isLoading}>
                  {isLoading ? "Creating..." : "Create Webhook"}
                </Button>
              )}
              <Button
                type="button"
                variant="outline"
                className="dark:bg-transparent dark:hover:bg-muted"
                onClick={() => router.push("/settings/webhooks")}
              >
                Cancel
              </Button>
            </div>
          </form>
        </div>
      </main>
    </AppLayout>
  );
}<|MERGE_RESOLUTION|>--- conflicted
+++ resolved
@@ -5,21 +5,17 @@
 import { useEffect, useState } from "react";
 
 import { useTeam } from "@/context/team-context";
+import { PlanEnum } from "@/ee/stripe/constants";
 import { ArrowLeft, Check } from "lucide-react";
 import { toast } from "sonner";
 import useSWR from "swr";
 import { z } from "zod";
 
-<<<<<<< HEAD
-import {
-  PlanEnum,
-  UpgradePlanModal,
-} from "@/components/billing/upgrade-plan-modal";
-=======
 import { newId } from "@/lib/id-helper";
+import { usePlan } from "@/lib/swr/use-billing";
 import { fetcher } from "@/lib/utils";
 
->>>>>>> 68ceb78b
+import { UpgradePlanModal } from "@/components/billing/upgrade-plan-modal";
 import AppLayout from "@/components/layouts/app";
 import { SettingsHeader } from "@/components/settings/settings-header";
 import Copy from "@/components/shared/icons/copy";
@@ -29,13 +25,6 @@
 import { Input } from "@/components/ui/input";
 import { Label } from "@/components/ui/label";
 
-<<<<<<< HEAD
-import { newId } from "@/lib/id-helper";
-import { usePlan } from "@/lib/swr/use-billing";
-import { fetcher } from "@/lib/utils";
-
-=======
->>>>>>> 68ceb78b
 interface WebhookEvent {
   id: string;
   label: string;
@@ -87,7 +76,7 @@
 export default function NewWebhook() {
   const router = useRouter();
   const teamInfo = useTeam();
-  const { plan } = usePlan();
+  const { isFree, isPro } = usePlan();
   const teamId = teamInfo?.currentTeam?.id;
 
   const [isLoading, setIsLoading] = useState(false);
@@ -105,20 +94,25 @@
   }, []);
 
   // Feature flag check
-  const { data: features } = useSWR<{ webhooks: boolean }>(
-    teamId ? `/api/feature-flags?teamId=${teamId}` : null,
-    fetcher,
-  );
+  // const { data: features } = useSWR<{ webhooks: boolean }>(
+  //   teamId ? `/api/feature-flags?teamId=${teamId}` : null,
+  //   fetcher,
+  // );
 
   // Redirect if feature is not enabled
-  useEffect(() => {
-    if (features && !features.webhooks) {
-      router.push("/settings/general");
-      toast.error("This feature is not available for your team");
+  // useEffect(() => {
+  //   if (features && !features.webhooks) {
+  //     router.push("/settings/general");
+  //     toast.error("This feature is not available on your plan");
+  //   }
+  // }, [features, router]);
+
+  const createWebhook = async () => {
+    if (isFree || isPro) {
+      toast.error("This feature is not available on your plan");
+      return;
     }
-  }, [features, router]);
-
-  const createWebhook = async () => {
+
     try {
       setIsLoading(true);
       const result = formSchema.safeParse(formData);
@@ -168,13 +162,7 @@
         </Button>
 
         <div className="w-full max-w-3xl">
-          <form
-            onSubmit={(e) => {
-              e.preventDefault();
-              if (plan !== "free") createWebhook();
-            }}
-            className="space-y-8"
-          >
+          <form onSubmit={createWebhook} className="space-y-8">
             <div className="space-y-2">
               <Label htmlFor="name">Name</Label>
               <p className="text-sm text-muted-foreground">
@@ -359,7 +347,7 @@
             </div>
 
             <div className="flex space-x-4">
-              {plan === "free" ? (
+              {isFree || isPro ? (
                 <UpgradePlanModal
                   key="create-webhook"
                   clickedPlan={PlanEnum.Business}
