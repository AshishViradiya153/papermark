--- conflicted
+++ resolved
@@ -253,51 +253,6 @@
       });
     }
 
-<<<<<<< HEAD
-    // Update the link in the database
-    const updatedLink = await prisma.link.update({
-      where: { id, teamId },
-      data: {
-        documentId: documentLink ? targetId : null,
-        dataroomId: dataroomLink ? targetId : null,
-        password: hashedPassword,
-        name: linkData.name || null,
-        emailProtected:
-          linkData.audienceType === LinkAudienceType.GROUP
-            ? true
-            : linkData.emailProtected,
-        emailAuthenticated: linkData.emailAuthenticated,
-        allowDownload: linkData.allowDownload,
-        allowList: linkData.allowList,
-        denyList: linkData.denyList,
-        expiresAt: exat,
-        domainId: domainObj?.id || null,
-        domainSlug: domain || null,
-        slug: slug || null,
-        enableIndexFile: enableIndexFile,
-        enableNotification: linkData.enableNotification,
-        enableFeedback: linkData.enableFeedback,
-        enableScreenshotProtection: linkData.enableScreenshotProtection,
-        enableCustomMetatag: linkData.enableCustomMetatag,
-        metaTitle: linkData.metaTitle || null,
-        metaDescription: linkData.metaDescription || null,
-        metaImage: linkData.metaImage || null,
-        metaFavicon: linkData.metaFavicon || null,
-        ...(linkData.customFields && {
-          customFields: {
-            deleteMany: {}, // Delete all existing custom fields
-            createMany: {
-              data: linkData.customFields.map((field: any, index: number) => ({
-                type: field.type,
-                identifier: field.identifier,
-                label: field.label,
-                placeholder: field.placeholder,
-                required: field.required,
-                disabled: field.disabled,
-                orderIndex: index,
-              })),
-              skipDuplicates: true,
-=======
     const updatedLink = await prisma.$transaction(async (tx) => {
       const link = await tx.link.update({
         where: { id, teamId },
@@ -318,6 +273,7 @@
           domainId: domainObj?.id || null,
           domainSlug: domain || null,
           slug: slug || null,
+          enableIndexFile: linkData.enableIndexFile,
           enableNotification: linkData.enableNotification,
           enableFeedback: linkData.enableFeedback,
           enableScreenshotProtection: linkData.enableScreenshotProtection,
@@ -343,7 +299,6 @@
                 ),
                 skipDuplicates: true,
               },
->>>>>>> efb3cbac
             },
           }),
           enableQuestion: linkData.enableQuestion,
@@ -383,34 +338,8 @@
               viewedAt: "desc",
             },
           },
-<<<<<<< HEAD
-        }),
-        enableAgreement: linkData.enableAgreement,
-        agreementId: linkData.agreementId || null,
-        showBanner: linkData.showBanner,
-        enableWatermark: linkData.enableWatermark || false,
-        watermarkConfig: linkData.watermarkConfig || null,
-        groupId: linkData.groupId || null,
-        audienceType: linkData.audienceType || LinkAudienceType.GENERAL,
-        enableConversation: linkData.enableConversation || false,
-        enableUpload: linkData.enableUpload || false,
-        isFileRequestOnly: linkData.isFileRequestOnly || false,
-        uploadFolderId: linkData.uploadFolderId || null,
-      },
-      include: {
-        feedback: {
-          select: {
-            id: true,
-            data: true,
-          },
-        },
-        views: {
-          orderBy: {
-            viewedAt: "desc",
-=======
           _count: {
             select: { views: true },
->>>>>>> efb3cbac
           },
         },
       });
