import { NextApiRequest, NextApiResponse } from "next";

import { Brand, DataroomBrand, LinkAudienceType } from "@prisma/client";
import { getServerSession } from "next-auth/next";

import {
  fetchDataroomLinkData,
  fetchDocumentLinkData,
} from "@/lib/api/links/link-data";
import prisma from "@/lib/prisma";
import { CustomUser } from "@/lib/types";
import {
  decryptEncrpytedPassword,
  generateEncrpytedPassword,
} from "@/lib/utils";

import { DomainObject } from "..";
import { authOptions } from "../../auth/[...nextauth]";

export default async function handle(
  req: NextApiRequest,
  res: NextApiResponse,
) {
  if (req.method === "GET") {
    // GET /api/links/:id
    const { id } = req.query as { id: string };

    try {
      console.time("get-link");
      const link = await prisma.link.findUnique({
        where: {
          id: id,
        },
        select: {
          id: true,
          expiresAt: true,
          emailProtected: true,
          emailAuthenticated: true,
          allowDownload: true,
          enableFeedback: true,
          enableScreenshotProtection: true,
          password: true,
          isArchived: true,
          enableCustomMetatag: true,
          metaTitle: true,
          metaDescription: true,
          metaImage: true,
          metaFavicon: true,
          enableQuestion: true,
          linkType: true,
          feedback: {
            select: {
              id: true,
              data: true,
            },
          },
          enableAgreement: true,
          agreement: true,
          showBanner: true,
          enableWatermark: true,
          watermarkConfig: true,
          groupId: true,
          audienceType: true,
          teamId: true,
          team: {
            select: {
              plan: true,
            },
          },
          customFields: {
            select: {
              id: true,
              type: true,
              identifier: true,
              label: true,
              placeholder: true,
              required: true,
              disabled: true,
              orderIndex: true,
            },
            orderBy: {
              orderIndex: "asc",
            },
          },
        },
      });

      console.timeEnd("get-link");

      if (!link) {
        return res.status(404).json({ error: "Link not found" });
      }

      if (link.isArchived) {
        return res.status(404).json({ error: "Link is archived" });
      }

      const linkType = link.linkType;

      let brand: Partial<Brand> | Partial<DataroomBrand> | null = null;
      let linkData: any;

      if (linkType === "DOCUMENT_LINK") {
        console.time("get-document-link-data");
        const data = await fetchDocumentLinkData({
          linkId: id,
          teamId: link.teamId!,
        });
        linkData = data.linkData;
        brand = data.brand;
        console.timeEnd("get-document-link-data");
      } else if (linkType === "DATAROOM_LINK") {
        console.time("get-dataroom-link-data");
        const data = await fetchDataroomLinkData({
          linkId: id,
          teamId: link.teamId!,
          ...(link.audienceType === LinkAudienceType.GROUP &&
            link.groupId && {
              groupId: link.groupId,
            }),
        });
        linkData = data.linkData;
        brand = data.brand;
        console.timeEnd("get-dataroom-link-data");
      }

      const teamPlan = link.team?.plan || "free";

      const returnLink = {
        ...link,
        ...linkData,
        ...(teamPlan === "free" && {
          customFields: [], // reset custom fields for free plan
          enableAgreement: false,
          enableWatermark: false,
        }),
      };

      return res.status(200).json({ linkType, link: returnLink, brand });
    } catch (error) {
      console.error("Error fetching link data:", error);
      return res.status(500).json({
        message: "Internal Server Error",
        error: (error as Error).message,
      });
    }
  } else if (req.method === "PUT") {
    // PUT /api/links/:id
    const session = await getServerSession(req, res, authOptions);
    if (!session) {
      return res.status(401).end("Unauthorized");
    }

    const userId = (session.user as CustomUser).id;
    const { id } = req.query as { id: string };
    const {
      targetId,
      linkType,
      password,
      expiresAt,
      teamId,
      ...linkDomainData
    } = req.body;

    const dataroomLink = linkType === "DATAROOM_LINK";
    const documentLink = linkType === "DOCUMENT_LINK";

    try {
      const existingLink = await prisma.link.findUnique({
        where: {
          id: id,
          teamId: teamId,
          team: {
            users: {
              some: { userId },
            },
          },
        },
      });

      if (!existingLink) {
        return res
          .status(404)
          .json({ error: "Link not found or unauthorized" });
      }
    } catch (error) {
      return res.status(500).json({
        message: "Internal Server Error",
        error: (error as Error).message,
      });
    }

    const hashedPassword =
      password && password.length > 0
        ? await generateEncrpytedPassword(password)
        : null;
    const exat = expiresAt ? new Date(expiresAt) : null;

    let { domain, slug, ...linkData } = linkDomainData;

    // set domain and slug to null if the domain is papermark.com
    if (domain && domain === "papermark.com") {
      domain = null;
      slug = null;
    }

    let domainObj: DomainObject | null;

    if (domain && slug) {
      domainObj = await prisma.domain.findUnique({
        where: {
          slug: domain,
        },
      });

      if (!domainObj) {
        return res.status(400).json({ error: "Domain not found." });
      }

      const currentLink = await prisma.link.findUnique({
        where: { id: id },
        select: {
          id: true,
          domainSlug: true,
          slug: true,
        },
      });

      // if the slug or domainSlug has changed, check if the new slug is unique
      if (currentLink?.slug !== slug || currentLink?.domainSlug !== domain) {
        const existingLink = await prisma.link.findUnique({
          where: {
            domainSlug_slug: {
              slug: slug,
              domainSlug: domain,
            },
          },
        });

        if (existingLink) {
          return res.status(400).json({
            error: "The link already exists.",
          });
        }
      }
    }

    if (linkData.enableAgreement && !linkData.agreementId) {
      return res.status(400).json({
        error: "No agreement selected.",
      });
    }

    const updatedLink = await prisma.$transaction(async (tx) => {
      const link = await tx.link.update({
        where: { id, teamId },
        data: {
          documentId: documentLink ? targetId : null,
          dataroomId: dataroomLink ? targetId : null,
          password: hashedPassword,
          name: linkData.name || null,
          emailProtected:
            linkData.audienceType === LinkAudienceType.GROUP
              ? true
              : linkData.emailProtected,
          emailAuthenticated: linkData.emailAuthenticated,
          allowDownload: linkData.allowDownload,
          allowList: linkData.allowList,
          denyList: linkData.denyList,
          expiresAt: exat,
          domainId: domainObj?.id || null,
          domainSlug: domain || null,
          slug: slug || null,
          enableNotification: linkData.enableNotification,
          enableFeedback: linkData.enableFeedback,
          enableScreenshotProtection: linkData.enableScreenshotProtection,
          enableCustomMetatag: linkData.enableCustomMetatag,
          metaTitle: linkData.metaTitle || null,
          metaDescription: linkData.metaDescription || null,
          metaImage: linkData.metaImage || null,
          metaFavicon: linkData.metaFavicon || null,
          ...(linkData.customFields && {
            customFields: {
              deleteMany: {}, // Delete all existing custom fields
              createMany: {
                data: linkData.customFields.map(
                  (field: any, index: number) => ({
                    type: field.type,
                    identifier: field.identifier,
                    label: field.label,
                    placeholder: field.placeholder,
                    required: field.required,
                    disabled: field.disabled,
                    orderIndex: index,
                  }),
                ),
                skipDuplicates: true,
              },
            },
          }),
          enableQuestion: linkData.enableQuestion,
          ...(linkData.enableQuestion && {
            feedback: {
              upsert: {
                create: {
                  data: {
                    question: linkData.questionText,
                    type: linkData.questionType,
                  },
                },
                update: {
                  data: {
                    question: linkData.questionText,
                    type: linkData.questionType,
                  },
                },
              },
            },
          }),
          enableAgreement: linkData.enableAgreement,
          agreementId: linkData.agreementId || null,
          showBanner: linkData.showBanner,
          enableWatermark: linkData.enableWatermark || false,
          watermarkConfig: linkData.watermarkConfig || null,
          groupId: linkData.groupId || null,
          audienceType: linkData.audienceType || LinkAudienceType.GENERAL,
        },
        include: {
          views: {
            orderBy: {
              viewedAt: "desc",
            },
          },
<<<<<<< HEAD
          _count: {
            select: { views: true },
          },
        },
      });
      if (linkData.tags?.length) {
        // Remove only tags that are not in the new list
        await tx.taggedItem.deleteMany({
          where: {
            linkId: id,
            itemType: "LINK",
            tagId: { notIn: linkData.tags },
          },
        });

        // Add new tags while avoiding duplicates
        await tx.taggedItem.createMany({
          data: linkData.tags.map((tagId: string) => ({
            tagId,
            itemType: "LINK",
            linkId: id,
            taggedBy: userId,
          })),
          skipDuplicates: true,
        });
      } else {
        // If all tags are removed, delete all tagged items for this link
        await tx.taggedItem.deleteMany({
          where: {
            linkId: id,
            itemType: "LINK",
          },
        });
      }
      const tags = await tx.tag.findMany({
        where: {
          taggedItems: {
            some: { linkId: link.id },
=======
        }),
        enableAgreement: linkData.enableAgreement,
        agreementId: linkData.agreementId || null,
        showBanner: linkData.showBanner,
        enableWatermark: linkData.enableWatermark || false,
        watermarkConfig: linkData.watermarkConfig || null,
        groupId: linkData.groupId || null,
        audienceType: linkData.audienceType || LinkAudienceType.GENERAL,
        enableConversation: linkData.enableConversation || false,
        enableUpload: linkData.enableUpload || false,
        isFileRequestOnly: linkData.isFileRequestOnly || false,
        uploadFolderId: linkData.uploadFolderId || null,
      },
      include: {
        views: {
          orderBy: {
            viewedAt: "desc",
>>>>>>> 4aa80645
          },
        },
        select: {
          id: true,
          name: true,
          color: true,
          description: true,
        },
      });

      return { ...link, tags };
    });

    if (!updatedLink) {
      return res.status(404).json({ error: "Link not found" });
    }

    await fetch(
      `${process.env.NEXTAUTH_URL}/api/revalidate?secret=${process.env.REVALIDATE_TOKEN}&linkId=${id}&hasDomain=${updatedLink.domainId ? "true" : "false"}`,
    );

    // Decrypt the password for the updated link
    if (updatedLink.password !== null) {
      updatedLink.password = decryptEncrpytedPassword(updatedLink.password);
    }

    return res.status(200).json(updatedLink);
  } else if (req.method == "DELETE") {
    // DELETE /api/links/:id
    const session = await getServerSession(req, res, authOptions);
    if (!session) {
      return res.status(401).end("Unauthorized");
    }

    const { id } = req.query as { id: string };

    try {
      const linkToBeDeleted = await prisma.link.findUnique({
        where: {
          id: id,
        },
        include: {
          document: {
            select: {
              ownerId: true,
            },
          },
        },
      });

      if (!linkToBeDeleted) {
        return res.status(404).json({ error: "Link not found" });
      }

      if (
        linkToBeDeleted.document!.ownerId !== (session.user as CustomUser).id
      ) {
        return res.status(401).end("Unauthorized to access the link");
      }

      await prisma.link.delete({
        where: {
          id: id,
        },
      });

      res.status(204).end(); // 204 No Content response for successful deletes
    } catch (error) {
      return res.status(500).json({
        message: "Internal Server Error",
        error: (error as Error).message,
      });
    }
  }

  // We only allow GET and PUT requests
  res.setHeader("Allow", ["GET", "PUT"]);
  return res.status(405).end(`Method ${req.method} Not Allowed`);
}<|MERGE_RESOLUTION|>--- conflicted
+++ resolved
@@ -324,6 +324,10 @@
           watermarkConfig: linkData.watermarkConfig || null,
           groupId: linkData.groupId || null,
           audienceType: linkData.audienceType || LinkAudienceType.GENERAL,
+          enableConversation: linkData.enableConversation || false,
+          enableUpload: linkData.enableUpload || false,
+          isFileRequestOnly: linkData.isFileRequestOnly || false,
+          uploadFolderId: linkData.uploadFolderId || null,
         },
         include: {
           views: {
@@ -331,7 +335,6 @@
               viewedAt: "desc",
             },
           },
-<<<<<<< HEAD
           _count: {
             select: { views: true },
           },
@@ -370,25 +373,6 @@
         where: {
           taggedItems: {
             some: { linkId: link.id },
-=======
-        }),
-        enableAgreement: linkData.enableAgreement,
-        agreementId: linkData.agreementId || null,
-        showBanner: linkData.showBanner,
-        enableWatermark: linkData.enableWatermark || false,
-        watermarkConfig: linkData.watermarkConfig || null,
-        groupId: linkData.groupId || null,
-        audienceType: linkData.audienceType || LinkAudienceType.GENERAL,
-        enableConversation: linkData.enableConversation || false,
-        enableUpload: linkData.enableUpload || false,
-        isFileRequestOnly: linkData.isFileRequestOnly || false,
-        uploadFolderId: linkData.uploadFolderId || null,
-      },
-      include: {
-        views: {
-          orderBy: {
-            viewedAt: "desc",
->>>>>>> 4aa80645
           },
         },
         select: {
