import { NextApiRequest, NextApiResponse } from "next";
import prisma from "@/lib/prisma";
import { getServerSession } from "next-auth/next";
import { authOptions } from "../auth/[...nextauth]";
import { hashPassword } from "@/lib/utils";
import { identifyUser, trackAnalytics } from "@/lib/analytics";
import { CustomUser } from "@/lib/types";
import { errorhandler } from "@/lib/errorHandler";
import {
  getDocumentWithTeamAndUser,
  getTeamWithUsersAndDocument,
} from "@/lib/team/helper";

export default async function handler(
  req: NextApiRequest,
  res: NextApiResponse
) {
  if (req.method === "POST") {
    const session = await getServerSession(req, res, authOptions);
    if (!session) {
      return res.status(401).end("Unauthorized");
    }

    const { documentId, password, expiresAt, ...linkDomainData } = req.body;

    const userId = (session.user as CustomUser).id;

    try {
      // check if the the team that own the document has the current user
      await getDocumentWithTeamAndUser({
        docId: documentId,
        userId,
        options: {
          team: {
            select: {
              users: {
                select: {
                  userId: true,
                },
              },
            },
          },
        },
      });

      const hashedPassword =
        password && password.length > 0 ? await hashPassword(password) : null;
      const exat = expiresAt ? new Date(expiresAt) : null;

      let { domain, slug, ...linkData } = linkDomainData;

      // set domain and slug to null if the domain is papermark.io
      if (domain && domain === "papermark.io") {
        domain = null;
        slug = null;
      }

      let domainObj;

      if (domain && slug) {
        domainObj = await prisma.domain.findUnique({
          where: {
            slug: domain,
          },
        });

        if (!domainObj) {
          return res.status(400).json({ error: "Domain not found." });
        }

        // console.log(domainObj);

        const existingLink = await prisma.link.findUnique({
          where: {
            domainSlug_slug: {
              slug: slug,
              domainSlug: domain,
            },
          },
        });

        if (existingLink) {
          return res.status(400).json({
            error: "The link already exists.",
          });
        }
      }

      // Fetch the link and its related document from the database
      const link = await prisma.link.create({
        data: {
          documentId: documentId,
          password: hashedPassword,
          name: linkData.name || null,
          emailProtected: linkData.emailProtected,
          expiresAt: exat,
          allowDownload: linkData.allowDownload,
          domainId: domainObj?.id || null,
          domainSlug: domain || null,
          slug: slug || null,
        },
      });

      const linkWithView = {
        ...link,
        _count: { views: 0 },
        views: [],
      };

<<<<<<< HEAD
    // Fetch the link and its related document from the database
    const link = await prisma.link.create({
      data: {
        documentId: documentId,
        password: hashedPassword,
        name: linkData.name || null,
        emailProtected: linkData.emailProtected,
        expiresAt: exat,
        allowDownload: linkData.allowDownload,
        domainId: domainObj?.id || null,
        domainSlug: domain || null,
        slug: slug || null,
        enableNotification: linkData.enableNotification,
      },
    });

    const linkWithView = {
      ...link,
      _count: { views: 0 },
      views: [],
    };

    if (!linkWithView) {
      return res.status(404).json({ error: "Link not found" });
    }
=======
      if (!linkWithView) {
        return res.status(404).json({ error: "Link not found" });
      }
>>>>>>> 7073ad37

      await identifyUser((session.user as CustomUser).id);
      await trackAnalytics({
        event: "Link Added",
        linkId: linkWithView.id,
        documentId: linkWithView.documentId,
        customDomain: linkWithView.domainSlug,
      });

      return res.status(200).json(linkWithView);
    } catch (error) {
      errorhandler(error, res);
    }
  }

  return res.status(405).json({ error: "Method not allowed" });
}<|MERGE_RESOLUTION|>--- conflicted
+++ resolved
@@ -13,7 +13,7 @@
 
 export default async function handler(
   req: NextApiRequest,
-  res: NextApiResponse
+  res: NextApiResponse,
 ) {
   if (req.method === "POST") {
     const session = await getServerSession(req, res, authOptions);
@@ -98,6 +98,7 @@
           domainId: domainObj?.id || null,
           domainSlug: domain || null,
           slug: slug || null,
+          enableNotification: linkData.enableNotification,
         },
       });
 
@@ -107,37 +108,9 @@
         views: [],
       };
 
-<<<<<<< HEAD
-    // Fetch the link and its related document from the database
-    const link = await prisma.link.create({
-      data: {
-        documentId: documentId,
-        password: hashedPassword,
-        name: linkData.name || null,
-        emailProtected: linkData.emailProtected,
-        expiresAt: exat,
-        allowDownload: linkData.allowDownload,
-        domainId: domainObj?.id || null,
-        domainSlug: domain || null,
-        slug: slug || null,
-        enableNotification: linkData.enableNotification,
-      },
-    });
-
-    const linkWithView = {
-      ...link,
-      _count: { views: 0 },
-      views: [],
-    };
-
-    if (!linkWithView) {
-      return res.status(404).json({ error: "Link not found" });
-    }
-=======
       if (!linkWithView) {
         return res.status(404).json({ error: "Link not found" });
       }
->>>>>>> 7073ad37
 
       await identifyUser((session.user as CustomUser).id);
       await trackAnalytics({
